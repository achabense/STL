--- conflicted
+++ resolved
@@ -1,159 +1,155 @@
-// Copyright (c) Microsoft Corporation.
-// SPDX-License-Identifier: Apache-2.0 WITH LLVM-exception
-
-// thread functions
-
-#include <cstdint>
-#include <cstdio>
-#include <cstdlib>
-#include <cstring>
-#include <process.h>
-#include <xthreads.h>
-
-#include <Windows.h>
-
-#include "awint.hpp"
-
-namespace {
-    using _Thrd_start_t = int (*)(void*);
-
-    struct _Thrd_binder { // bind function pointer and data to pass to thread entry point
-        _Thrd_start_t func;
-        void* data;
-        _Cnd_t* cond;
-        _Mtx_t* mtx;
-        int* started;
-    };
-
-    using _Thrd_callback_t = unsigned int(__stdcall*)(void*);
-
-    unsigned int __stdcall _Thrd_runner(void* d) { // call thread function
-        _Thrd_binder b = *static_cast<_Thrd_binder*>(d);
-        _Mtx_lock(*b.mtx);
-        *b.started = 1;
-        _Cnd_signal(*b.cond);
-        _Mtx_unlock(*b.mtx);
-        const unsigned int res = b.func(b.data);
-        _Cnd_do_broadcast_at_thread_exit();
-        return res;
-    }
-} // unnamed namespace
-
-_EXTERN_C
-
-// TRANSITION, ABI: _Thrd_exit() is preserved for binary compatibility
-[[noreturn]] _CRTIMP2_PURE void __cdecl _Thrd_exit(int res) { // terminate execution of calling thread
-    _endthreadex(res);
-}
-
-// TRANSITION, ABI: _Thrd_start() is preserved for binary compatibility
-_CRTIMP2_PURE _Thrd_result __cdecl _Thrd_start(_Thrd_t* thr, _Thrd_callback_t func, void* b) { // start a thread
-    thr->_Hnd = reinterpret_cast<HANDLE>(_beginthreadex(nullptr, 0, func, b, 0, &thr->_Id));
-    return thr->_Hnd == nullptr ? _Thrd_result::_Error : _Thrd_result::_Success;
-}
-
-_CRTIMP2_PURE _Thrd_result __cdecl _Thrd_join(_Thrd_t thr, int* code) { // returns when thread terminates
-    if (WaitForSingleObjectEx(thr._Hnd, INFINITE, FALSE) == WAIT_FAILED) {
-        return _Thrd_result::_Error;
-    }
-
-    if (code) { // TRANSITION, ABI: code is preserved for binary compatibility
-        unsigned long res;
-        if (!GetExitCodeThread(thr._Hnd, &res)) {
-            return _Thrd_result::_Error;
-        }
-        *code = static_cast<int>(res);
-    }
-
-    return CloseHandle(thr._Hnd) ? _Thrd_result::_Success : _Thrd_result::_Error;
-}
-
-_CRTIMP2_PURE _Thrd_result __cdecl _Thrd_detach(_Thrd_t thr) {
-    // tell OS to release thread's resources when it terminates
-    return CloseHandle(thr._Hnd) ? _Thrd_result::_Success : _Thrd_result::_Error;
-}
-
-<<<<<<< HEAD
-// TRANSITION, ABI: _Thrd_sleep() is preserved for binary compatibility
-void _Thrd_sleep(const _timespec64* xt) { // suspend thread until time xt
-=======
-_CRTIMP2_PURE void __cdecl _Thrd_sleep(const _timespec64* xt) { // suspend thread until time xt
->>>>>>> 8674b3d7
-    _timespec64 now;
-    _Timespec64_get_sys(&now);
-    do { // sleep and check time
-        Sleep(_Xtime_diff_to_millis2(xt, &now));
-        _Timespec64_get_sys(&now);
-    } while (now.tv_sec < xt->tv_sec || now.tv_sec == xt->tv_sec && now.tv_nsec < xt->tv_nsec);
-}
-
-_CRTIMP2_PURE void __cdecl _Thrd_yield() { // surrender remainder of timeslice
-    SwitchToThread();
-}
-
-// TRANSITION, ABI: _Thrd_equal() is preserved for binary compatibility
-_CRTIMP2_PURE int __cdecl _Thrd_equal(_Thrd_t thr0, _Thrd_t thr1) { // return 1 if thr0 and thr1 identify same thread
-    return thr0._Id == thr1._Id;
-}
-
-// TRANSITION, ABI: _Thrd_current() is preserved for binary compatibility
-_CRTIMP2_PURE _Thrd_t __cdecl _Thrd_current() { // return _Thrd_t identifying current thread
-    _Thrd_t result;
-    result._Hnd = nullptr;
-    result._Id  = GetCurrentThreadId();
-    return result;
-}
-
-_CRTIMP2_PURE _Thrd_id_t __cdecl _Thrd_id() { // return unique id for current thread
-    return GetCurrentThreadId();
-}
-
-_CRTIMP2_PURE unsigned int __cdecl _Thrd_hardware_concurrency() { // return number of processors
-    SYSTEM_INFO info;
-    GetNativeSystemInfo(&info);
-    return info.dwNumberOfProcessors;
-}
-
-// TRANSITION, ABI: _Thrd_create() is preserved for binary compatibility
-_CRTIMP2_PURE _Thrd_result __cdecl _Thrd_create(_Thrd_t* thr, _Thrd_start_t func, void* d) { // create thread
-    _Thrd_result res;
-    _Thrd_binder b;
-    int started = 0;
-    _Cnd_t cond;
-    _Mtx_t mtx;
-    _Cnd_init(&cond);
-    _Mtx_init(&mtx, _Mtx_plain);
-    b.func    = func;
-    b.data    = d;
-    b.cond    = &cond;
-    b.mtx     = &mtx;
-    b.started = &started;
-    _Mtx_lock(mtx);
-    if ((res = _Thrd_start(thr, _Thrd_runner, &b)) == _Thrd_result::_Success) { // wait for handshake
-        while (!started) {
-            _Cnd_wait(cond, mtx);
-        }
-    }
-    _Mtx_unlock(mtx);
-    _Cnd_destroy(cond);
-    _Mtx_destroy(mtx);
-    return res;
-}
-
-_END_EXTERN_C
-
-/*
- * This file is derived from software bearing the following
- * restrictions:
- *
- * (c) Copyright William E. Kempf 2001
- *
- * Permission to use, copy, modify, distribute and sell this
- * software and its documentation for any purpose is hereby
- * granted without fee, provided that the above copyright
- * notice appear in all copies and that both that copyright
- * notice and this permission notice appear in supporting
- * documentation. William E. Kempf makes no representations
- * about the suitability of this software for any purpose.
- * It is provided "as is" without express or implied warranty.
- */
+// Copyright (c) Microsoft Corporation.
+// SPDX-License-Identifier: Apache-2.0 WITH LLVM-exception
+
+// thread functions
+
+#include <cstdint>
+#include <cstdio>
+#include <cstdlib>
+#include <cstring>
+#include <process.h>
+#include <xthreads.h>
+
+#include <Windows.h>
+
+#include "awint.hpp"
+
+namespace {
+    using _Thrd_start_t = int (*)(void*);
+
+    struct _Thrd_binder { // bind function pointer and data to pass to thread entry point
+        _Thrd_start_t func;
+        void* data;
+        _Cnd_t* cond;
+        _Mtx_t* mtx;
+        int* started;
+    };
+
+    using _Thrd_callback_t = unsigned int(__stdcall*)(void*);
+
+    unsigned int __stdcall _Thrd_runner(void* d) { // call thread function
+        _Thrd_binder b = *static_cast<_Thrd_binder*>(d);
+        _Mtx_lock(*b.mtx);
+        *b.started = 1;
+        _Cnd_signal(*b.cond);
+        _Mtx_unlock(*b.mtx);
+        const unsigned int res = b.func(b.data);
+        _Cnd_do_broadcast_at_thread_exit();
+        return res;
+    }
+} // unnamed namespace
+
+_EXTERN_C
+
+// TRANSITION, ABI: _Thrd_exit() is preserved for binary compatibility
+[[noreturn]] _CRTIMP2_PURE void __cdecl _Thrd_exit(int res) { // terminate execution of calling thread
+    _endthreadex(res);
+}
+
+// TRANSITION, ABI: _Thrd_start() is preserved for binary compatibility
+_CRTIMP2_PURE _Thrd_result __cdecl _Thrd_start(_Thrd_t* thr, _Thrd_callback_t func, void* b) { // start a thread
+    thr->_Hnd = reinterpret_cast<HANDLE>(_beginthreadex(nullptr, 0, func, b, 0, &thr->_Id));
+    return thr->_Hnd == nullptr ? _Thrd_result::_Error : _Thrd_result::_Success;
+}
+
+_CRTIMP2_PURE _Thrd_result __cdecl _Thrd_join(_Thrd_t thr, int* code) { // returns when thread terminates
+    if (WaitForSingleObjectEx(thr._Hnd, INFINITE, FALSE) == WAIT_FAILED) {
+        return _Thrd_result::_Error;
+    }
+
+    if (code) { // TRANSITION, ABI: code is preserved for binary compatibility
+        unsigned long res;
+        if (!GetExitCodeThread(thr._Hnd, &res)) {
+            return _Thrd_result::_Error;
+        }
+        *code = static_cast<int>(res);
+    }
+
+    return CloseHandle(thr._Hnd) ? _Thrd_result::_Success : _Thrd_result::_Error;
+}
+
+_CRTIMP2_PURE _Thrd_result __cdecl _Thrd_detach(_Thrd_t thr) {
+    // tell OS to release thread's resources when it terminates
+    return CloseHandle(thr._Hnd) ? _Thrd_result::_Success : _Thrd_result::_Error;
+}
+
+// TRANSITION, ABI: _Thrd_sleep() is preserved for binary compatibility
+_CRTIMP2_PURE void __cdecl _Thrd_sleep(const _timespec64* xt) { // suspend thread until time xt
+    _timespec64 now;
+    _Timespec64_get_sys(&now);
+    do { // sleep and check time
+        Sleep(_Xtime_diff_to_millis2(xt, &now));
+        _Timespec64_get_sys(&now);
+    } while (now.tv_sec < xt->tv_sec || now.tv_sec == xt->tv_sec && now.tv_nsec < xt->tv_nsec);
+}
+
+_CRTIMP2_PURE void __cdecl _Thrd_yield() { // surrender remainder of timeslice
+    SwitchToThread();
+}
+
+// TRANSITION, ABI: _Thrd_equal() is preserved for binary compatibility
+_CRTIMP2_PURE int __cdecl _Thrd_equal(_Thrd_t thr0, _Thrd_t thr1) { // return 1 if thr0 and thr1 identify same thread
+    return thr0._Id == thr1._Id;
+}
+
+// TRANSITION, ABI: _Thrd_current() is preserved for binary compatibility
+_CRTIMP2_PURE _Thrd_t __cdecl _Thrd_current() { // return _Thrd_t identifying current thread
+    _Thrd_t result;
+    result._Hnd = nullptr;
+    result._Id  = GetCurrentThreadId();
+    return result;
+}
+
+_CRTIMP2_PURE _Thrd_id_t __cdecl _Thrd_id() { // return unique id for current thread
+    return GetCurrentThreadId();
+}
+
+_CRTIMP2_PURE unsigned int __cdecl _Thrd_hardware_concurrency() { // return number of processors
+    SYSTEM_INFO info;
+    GetNativeSystemInfo(&info);
+    return info.dwNumberOfProcessors;
+}
+
+// TRANSITION, ABI: _Thrd_create() is preserved for binary compatibility
+_CRTIMP2_PURE _Thrd_result __cdecl _Thrd_create(_Thrd_t* thr, _Thrd_start_t func, void* d) { // create thread
+    _Thrd_result res;
+    _Thrd_binder b;
+    int started = 0;
+    _Cnd_t cond;
+    _Mtx_t mtx;
+    _Cnd_init(&cond);
+    _Mtx_init(&mtx, _Mtx_plain);
+    b.func    = func;
+    b.data    = d;
+    b.cond    = &cond;
+    b.mtx     = &mtx;
+    b.started = &started;
+    _Mtx_lock(mtx);
+    if ((res = _Thrd_start(thr, _Thrd_runner, &b)) == _Thrd_result::_Success) { // wait for handshake
+        while (!started) {
+            _Cnd_wait(cond, mtx);
+        }
+    }
+    _Mtx_unlock(mtx);
+    _Cnd_destroy(cond);
+    _Mtx_destroy(mtx);
+    return res;
+}
+
+_END_EXTERN_C
+
+/*
+ * This file is derived from software bearing the following
+ * restrictions:
+ *
+ * (c) Copyright William E. Kempf 2001
+ *
+ * Permission to use, copy, modify, distribute and sell this
+ * software and its documentation for any purpose is hereby
+ * granted without fee, provided that the above copyright
+ * notice appear in all copies and that both that copyright
+ * notice and this permission notice appear in supporting
+ * documentation. William E. Kempf makes no representations
+ * about the suitability of this software for any purpose.
+ * It is provided "as is" without express or implied warranty.
+ */