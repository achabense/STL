// Copyright (c) Microsoft Corporation.
// SPDX-License-Identifier: Apache-2.0 WITH LLVM-exception

#include <algorithm>
#include <cassert>
#include <climits>
#include <deque>
#include <flat_set>
#include <functional>
#include <iostream>
#include <memory>
#include <random>
#include <tuple>
#include <utility>
#include <vector>

using namespace std;
using namespace ranges;

template <class T>
void assert_container_requirements(const T& s) {
    T m = s;
    assert(m == s);

    static_assert(is_same_v<decltype(m = s), T&>);
    static_assert(is_same_v<decltype(m = std::move(m)), T&>);
    static_assert(is_same_v<decltype(m.begin()), typename T::iterator>);
    static_assert(is_same_v<decltype(m.end()), typename T::iterator>);
    static_assert(is_same_v<decltype(s.cbegin()), typename T::const_iterator>);
    static_assert(is_same_v<decltype(m.cend()), typename T::const_iterator>);
    static_assert(is_convertible_v<typename T::iterator, typename T::const_iterator>);
    static_assert(is_same_v<decltype(m.begin() <=> m.end()), strong_ordering>);
    static_assert(is_same_v<decltype(s.size()), typename T::size_type>);
    static_assert(is_same_v<decltype(s.max_size()), typename T::size_type>);
    static_assert(is_same_v<decltype(*m.begin()), typename T::value_type&>);
    static_assert(is_same_v<decltype(*m.cbegin()), const typename T::value_type&>);

    T my_moved = std::move(m);
    assert(!(my_moved != s));

    T empty{};
    assert(empty.empty());

    T non_empty = s;
    empty.swap(non_empty);
    assert(non_empty.empty());
    assert(empty == s);

    std::swap(empty, non_empty);
    assert(empty.empty());
    assert(non_empty == s);

    assert(s.cbegin() <= s.cend());
    assert(s.cbegin() < s.cend() || s.empty());

    assert(m.begin() <= m.end());
    assert(m.begin() < m.end() || m.empty());

    assert(static_cast<typename T::size_type>(s.cend() - s.cbegin()) == s.size());
}

template <class T>
void assert_reversible_container_requirements(const T& s) {
    static_assert(is_same_v<reverse_iterator<typename T::iterator>, typename T::reverse_iterator>);
    static_assert(is_same_v<reverse_iterator<typename T::const_iterator>, typename T::const_reverse_iterator>);
    static_assert(is_same_v<decltype(T{}.rbegin()), typename T::reverse_iterator>);
    static_assert(is_same_v<decltype(T{}.rend()), typename T::reverse_iterator>);
    static_assert(is_same_v<decltype(s.rbegin()), typename T::const_reverse_iterator>);
    static_assert(is_same_v<decltype(s.rend()), typename T::const_reverse_iterator>);
    static_assert(is_same_v<decltype(s.crbegin()), typename T::const_reverse_iterator>);
    static_assert(is_same_v<decltype(s.crend()), typename T::const_reverse_iterator>);
    static_assert(is_convertible_v<typename T::reverse_iterator, typename T::const_reverse_iterator>);
}

template <class T>
<<<<<<< HEAD
void assert_noexcept_requirements(T& s) {
    static_assert(noexcept(s.begin()));
    static_assert(noexcept(s.end()));
    static_assert(noexcept(s.cbegin()));
    static_assert(noexcept(s.cend()));
    static_assert(noexcept(s.rbegin()));
    static_assert(noexcept(s.rend()));
    static_assert(noexcept(s.crbegin()));
    static_assert(noexcept(s.crend()));

    static_assert(noexcept(s.empty()));
    static_assert(noexcept(s.size()));
    static_assert(noexcept(s.max_size()));

    if constexpr (!is_const_v<T>) {
        static_assert(noexcept(s.swap(s)));
        static_assert(noexcept(ranges::swap(s, s))); // using ADL-swap
        static_assert(noexcept(s.clear()));
    }
}

template <class T>
void assert_all_requirements_and_equals(const T& s, const initializer_list<typename T::value_type>& il) {
    assert_container_requirements(s);
    assert_reversible_container_requirements(s);

    assert_noexcept_requirements(s);
    assert_noexcept_requirements(const_cast<T&>(s));
=======
void assert_all_requirements(const T& s) {
    assert_container_requirements(s);
    assert_reversible_container_requirements(s);

    // FIXME, in GH-4084
    // assert_noexcept_requirements(s);
    // assert_noexcept_requirements(const_cast<T&>(s));
>>>>>>> 4c866ae0

    auto val_comp = s.value_comp();
    auto begin_it = s.cbegin();
    auto end_it   = s.cend();
    assert(std::is_sorted(begin_it, end_it, val_comp));
    if constexpr (!_Is_specialization_v<T, flat_multiset>) {
        if (!s.empty()) {
            auto it = begin_it;
            while (++it != end_it) {
                assert(val_comp(*(it - 1), *it));
            }
        }
    }
}

template <class T>
void assert_all_requirements_and_equals(const T& s, const initializer_list<typename T::value_type>& il) {
    assert_all_requirements(s);

    if (!std::equal(s.begin(), s.end(), il.begin(), il.end())) {
        cout << "Expected: {";
        for (auto&& e : il) {
            cout << e << ", ";
        }
        cout << "}" << endl;
        cout << "Got:      {";
        for (auto&& e : s) {
            cout << e << ", ";
        }
        cout << "}" << endl;
        assert(false);
    }
}

template <class C>
void test_constructors() {
    using lt = std::less<int>;
    using gt = std::greater<int>;

    assert_all_requirements_and_equals(flat_set<int, lt, C>(), {});
    assert_all_requirements_and_equals(flat_multiset<int, lt, C>(), {});
    assert_all_requirements_and_equals(flat_set<int, lt, C>(C{3, 7, 1, 85, 222, 1}), {1, 3, 7, 85, 222});
    assert_all_requirements_and_equals(flat_multiset<int, lt, C>(C{3, 7, 1, 85, 7, 222, 1}), {1, 1, 3, 7, 7, 85, 222});
    assert_all_requirements_and_equals(flat_set<int, gt, C>(C{1, 2, 3, 3}, gt()), {3, 2, 1});
    assert_all_requirements_and_equals(flat_multiset<int, gt, C>(C{1, 1, 2, 3}, gt()), {3, 2, 1, 1});
    assert_all_requirements_and_equals(flat_set<int, gt, C>(sorted_unique, C{30000, 200, 1}, gt()), {30000, 200, 1});
    assert_all_requirements_and_equals(flat_multiset<int, gt, C>(sorted_equivalent, C{3, 3, -1}, gt()), {3, 3, -1});
    assert_all_requirements_and_equals(flat_set<int, gt, C>({30000, 200, 1}, gt()), {30000, 200, 1});
    assert_all_requirements_and_equals(flat_multiset<int, gt, C>({3, 3, -1}, gt()), {3, 3, -1});
    assert_all_requirements_and_equals(flat_set<int, gt, C>(sorted_unique, {30000, 200, 1}, gt()), {30000, 200, 1});
    assert_all_requirements_and_equals(flat_multiset<int, gt, C>(sorted_equivalent, {3, 3, -1}, gt()), {3, 3, -1});

    flat_set<int> a{};
    a = {1, 7, 7, 7, 2, 100, -1};
    assert_all_requirements_and_equals(a, {-1, 1, 2, 7, 100});
    assert_all_requirements_and_equals(flat_set<int>(a, allocator<int>{}), {-1, 1, 2, 7, 100});
    assert_all_requirements_and_equals(flat_set<int>(std::move(a), allocator<int>{}), {-1, 1, 2, 7, 100});
    flat_multiset<int> b{};
    b = {1, 7, 7, 7, 2, 100, -1};
    assert_all_requirements_and_equals(b, {-1, 1, 2, 7, 7, 7, 100});
    assert_all_requirements_and_equals(flat_multiset<int>(b, allocator<int>{}), {-1, 1, 2, 7, 7, 7, 100});
    assert_all_requirements_and_equals(flat_multiset<int>(std::move(b), allocator<int>{}), {-1, 1, 2, 7, 7, 7, 100});
}

template <template <class...> class Set>
void test_always_reversible() {
    // Test that flat_meow is unconditionally reversible.
    class not_reversible : public vector<int> {
    private:
        using base = vector<int>;

        using base::const_reverse_iterator;
        using base::crbegin;
        using base::crend;
        using base::rbegin;
        using base::rend;
        using base::reverse_iterator;

    public:
        using base::base;
    };

    Set<int, std::greater<int>, not_reversible> fs({1, 2, 3});
    assert_all_requirements_and_equals(fs, {3, 2, 1});
    assert(fs.rbegin() + 3 == fs.rend());
    assert(fs.crend() - fs.crbegin() == 3);
}

template <class C>
void test_insert_1() {
    using lt = std::less<int>;

    const vector<int> vec{0, 1, 2};
    {
        flat_set<int, lt, C> a{5, 5};
        assert_all_requirements_and_equals(a, {5});
        a.emplace();
        assert_all_requirements_and_equals(a, {0, 5});
        a.emplace(1);
        assert_all_requirements_and_equals(a, {0, 1, 5});
        a.insert(vec[2]);
        assert_all_requirements_and_equals(a, {0, 1, 2, 5});
        a.insert(2);
        assert_all_requirements_and_equals(a, {0, 1, 2, 5});
        a.insert(vec.rbegin(), vec.rend());
        assert_all_requirements_and_equals(a, {0, 1, 2, 5});
        a.insert(sorted_unique, vec.begin(), vec.end());
        assert_all_requirements_and_equals(a, {0, 1, 2, 5});
        a.insert_range(vec);
        assert_all_requirements_and_equals(a, {0, 1, 2, 5});
        a.insert({6, 2, 3});
        assert_all_requirements_and_equals(a, {0, 1, 2, 3, 5, 6});
        a.insert(sorted_unique, {4, 5});
        assert_all_requirements_and_equals(a, {0, 1, 2, 3, 4, 5, 6});
    }
    {
        flat_multiset<int, lt, C> a{5, 5};
        assert_all_requirements_and_equals(a, {5, 5});
        a.emplace();
        assert_all_requirements_and_equals(a, {0, 5, 5});
        a.emplace(1);
        assert_all_requirements_and_equals(a, {0, 1, 5, 5});
        a.insert(vec[2]);
        assert_all_requirements_and_equals(a, {0, 1, 2, 5, 5});
        a.insert(2);
        assert_all_requirements_and_equals(a, {0, 1, 2, 2, 5, 5});
        a.insert(vec.rbegin(), vec.rend());
        assert_all_requirements_and_equals(a, {0, 0, 1, 1, 2, 2, 2, 5, 5});
        a.insert(sorted_equivalent, vec.begin(), vec.end());
        assert_all_requirements_and_equals(a, {0, 0, 0, 1, 1, 1, 2, 2, 2, 2, 5, 5});
        a.insert_range(vec);
        assert_all_requirements_and_equals(a, {0, 0, 0, 0, 1, 1, 1, 1, 2, 2, 2, 2, 2, 5, 5});
        a.insert({6, 2, 3});
        assert_all_requirements_and_equals(a, {0, 0, 0, 0, 1, 1, 1, 1, 2, 2, 2, 2, 2, 2, 3, 5, 5, 6});
        a.insert(sorted_equivalent, {4, 5});
        assert_all_requirements_and_equals(a, {0, 0, 0, 0, 1, 1, 1, 1, 2, 2, 2, 2, 2, 2, 3, 4, 5, 5, 5, 6});
    }
}

template <class C>
void test_insert_2() {
    using lt = std::less<int>;

    const int val = 1;
    {
        flat_set<int, lt, C> a{0, 5};
        assert_all_requirements_and_equals(a, {0, 5});
        a.emplace_hint(a.end());
        assert_all_requirements_and_equals(a, {0, 5});
        a.emplace_hint(a.end(), 0);
        assert_all_requirements_and_equals(a, {0, 5});
        a.insert(a.begin(), 6);
        assert_all_requirements_and_equals(a, {0, 5, 6});
        a.insert(a.begin(), val);
        assert_all_requirements_and_equals(a, {0, 1, 5, 6});
    }
    {
        flat_multiset<int, lt, C> a{0, 5};
        assert_all_requirements_and_equals(a, {0, 5});
        a.emplace_hint(a.end());
        assert_all_requirements_and_equals(a, {0, 0, 5});
        a.emplace_hint(a.end(), 0);
        assert_all_requirements_and_equals(a, {0, 0, 0, 5});
        a.insert(a.begin(), 6);
        assert_all_requirements_and_equals(a, {0, 0, 0, 5, 6});
        a.insert(a.begin(), val);
        assert_all_requirements_and_equals(a, {0, 0, 0, 1, 5, 6});
    }

    // TRANSITION, too simple
    using gt = std::greater<int>;
    {
        flat_set<int, gt, C> a{0, 5};
        assert_all_requirements_and_equals(a, {5, 0});
        a.insert(a.begin(), 3);
        assert_all_requirements_and_equals(a, {5, 3, 0});
        a.insert(a.end(), 4);
        assert_all_requirements_and_equals(a, {5, 4, 3, 0});
    }
}

struct key_comparer {
    const auto& extract_key(const auto& obj) const {
        if constexpr (requires { obj.key; }) {
            return obj.key;
        } else {
            return obj;
        }
    }

    bool operator()(const auto& lhs, const auto& rhs) const {
        return extract_key(lhs) < extract_key(rhs);
    }

    using is_transparent = int;
};

void test_comparer_application() {
    // The set must rely on its comparer to do the comparisons.
    struct incomparable {
        int key;
        bool operator<(const incomparable&) const  = delete;
        bool operator==(const incomparable&) const = delete;
    };

    flat_set<incomparable, key_comparer> fs{{0}, {3}, {1}, {0}, {5}};
    assert(fs.contains(0));
    assert(!fs.contains(2));
    fs.insert(fs.begin(), incomparable{4});
    fs.insert(2);
    assert(fs.contains(4));
    assert(fs.contains(incomparable{2}));

    assert(fs.lower_bound(3) == fs.lower_bound(incomparable{3}));
    fs.erase(2);
    assert(!fs.contains(incomparable{2}));
}

void test_insert_transparent() {
    // For flat_set::insert([hint,]auto&&), the input should be unchanged if the set already
    // contains an equivalent element.
    struct detect_conversion {
        int key;
        mutable bool converted = false;

        explicit operator int() const {
            converted = true;
            return key;
        }
    };

    flat_set<int, key_comparer> fs{0, 3, 5};
    assert_all_requirements_and_equals(fs, {0, 3, 5});
    detect_conversion detector{3};

    assert(!detector.converted);
    fs.insert(detector /*3*/);
    assert_all_requirements_and_equals(fs, {0, 3, 5});
    assert(!detector.converted);

    detector.key = 1;

    assert(!detector.converted);
    fs.insert(detector /*1*/);
    assert_all_requirements_and_equals(fs, {0, 1, 3, 5});
    assert(detector.converted);

    detector.converted = false;

    assert(!detector.converted);
    fs.insert(fs.end(), detector /*1*/);
    assert_all_requirements_and_equals(fs, {0, 1, 3, 5});
    assert(!detector.converted);

    detector.key = 2;

    assert(!detector.converted);
    fs.insert(fs.begin(), detector /*2*/);
    assert_all_requirements_and_equals(fs, {0, 1, 2, 3, 5});
    assert(detector.converted);
}

void test_insert_transparent_partially_inconsistent() {
    // `broken_key` makes inconsistency between transparent searching and conversion.
    // however, the specification (per (N4958 [flat.set.modifiers]/2) is not strict enough to reject types like this.
    struct broken_key {
        int key;
        explicit operator int() const {
            return key - 10;
        }
    };

    flat_set<int, key_comparer> fs{0, 3, 5};

    // fs.find(10) == fs.end(), but fs.find(10-10) != fs.end(), so this is a precondition violation:
    // fs.insert(broken_key{10});
    // fs.find(0) != fs.end(), but fs.find(0-10) == fs.end(), so this is a precondition violation:
    // fs.insert(broken_key{0});

    // fs.find(2) == fs.end(), and fs.find(2-10) == fs.end(), so this is allowed by the standard:
    fs.insert(broken_key{2});
    assert_all_requirements_and_equals(fs, {-8, 0, 3, 5});
    // fs.find(2) == fs.end(), and fs.find(2-10) != fs.end(), the same expression becomes invalid now:
    // fs.insert(broken_key{2});

    // fs.find(9) == fs.end(), and fs.find(9-10) == fs.end(), so this is allowed by the standard:
    fs.insert(fs.end(), broken_key{9});
    assert_all_requirements_and_equals(fs, {-8, -1, 0, 3, 5});
}

void test_insert_using_invalid_hint() {
    mt19937 eng(42);

    uniform_int_distribution<int> dist_seq(0, 20);

    vector<int> seq(200);
    for (int& val : seq) {
        val = dist_seq(eng);
    }

    {
        flat_multiset<int> with_hint;
        flat_multiset<int> no_hint;
        for (const int val : seq) {
            uniform_int_distribution<int> dist_idx(0, static_cast<int>(with_hint.size()));
            auto random_hint = with_hint.begin() + dist_idx(eng);
            with_hint.insert(random_hint, val);
            no_hint.insert(val);
        }

        assert(with_hint == no_hint);
    }

    {
        flat_set<int> with_hint;
        flat_set<int> no_hint;
        for (const int val : seq) {
            uniform_int_distribution<int> dist_idx(0, static_cast<int>(with_hint.size()));
            auto random_hint = with_hint.begin() + dist_idx(eng);
            with_hint.insert(random_hint, val);
            no_hint.insert(val);
        }

        assert(with_hint == no_hint);
    }
}

void test_insert_upper_bound() {
    // For flat_multiset's single-element insertion, the key should be inserted before the upper_bound.
    struct test_position {
        int key;
        int extra;
        bool operator==(const test_position& other) const {
            return key == other.key && extra == other.extra;
        }
    };

    mt19937 eng(24);
    uniform_int_distribution<int> dist_seq(0, 20);

    vector<test_position> seq(200);
    for (int e = 0; auto& [key, extra] : seq) {
        key   = dist_seq(eng);
        extra = e++;
    }

    flat_multiset<test_position, key_comparer> fs;
    for (const auto& val : seq) {
        fs.insert(val);
    }

    // The result should be identical to as if doing stable_sort on seq.
    ranges::stable_sort(seq, key_comparer{});
    assert(ranges::equal(fs, seq));
}

template <class T>
void test_spaceship_operator() {
    static constexpr bool multi  = _Is_specialization_v<T, flat_multiset>;
    static constexpr bool invert = is_same_v<typename T::key_compare, std::greater<typename T::key_type>>;

    T a{3, 2, 2, 1};
    T b{1, 2, 3};
    assert((a <=> b) == (multi ? (invert ? strong_ordering::greater : strong_ordering::less) : strong_ordering::equal));

    T c{3, 2};
    assert((c <=> b) == (invert ? strong_ordering::less : strong_ordering::greater));

    T d{5, 6, 7, 7, 8, 9};
    T e{5, 6, 7, 8, 100};
    assert((d <=> e) == strong_ordering::less);

    T f{1, 2, 3, 4};
    assert((f <=> a) == strong_ordering::greater);
}

template <class T>
struct proxy_comparer {
    bool operator()(const T& lhs, const T& rhs) const {
        return m_less ? (lhs < rhs) : (lhs > rhs);
    }

    bool m_less = true;
};

void test_non_static_comparer() {
    flat_set<int, proxy_comparer<int>> a{3, 2, 2, 1};
    assert_all_requirements_and_equals(a, {1, 2, 3});
    auto b = flat_set<int, proxy_comparer<int>>({-1, 5, 9, 9, 9, 9, 9}, proxy_comparer<int>{.m_less = false});
    assert_all_requirements_and_equals(b, {9, 5, -1});

    auto aBackup = a;
    a            = b;
    assert_all_requirements_and_equals(a, {9, 5, -1});
    a.insert_range(vector{7, 7, 3, 3, 2});
    assert_all_requirements_and_equals(a, {9, 7, 5, 3, 2, -1});

    a = std::move(aBackup);
    assert_all_requirements_and_equals(a, {1, 2, 3});

    a.insert(-100);
    assert_all_requirements_and_equals(a, {-100, 1, 2, 3});

    a = b;
    assert_all_requirements_and_equals(a, {9, 5, -1});

    a.insert(7);
    assert_all_requirements_and_equals(a, {9, 7, 5, -1});
}

template <template <class...> class Set>
void test_extract_1() {
    // Test that the container will be emptied, even if the container's move ctor exits via an exception.

    static bool will_throw = false;

    class test_exception : public vector<int> {
    private:
        using base = vector<int>;

    public:
        using base::base;
        test_exception(const test_exception&)            = default;
        test_exception& operator=(const test_exception&) = default;
        test_exception& operator=(test_exception&&)      = default;

        test_exception(test_exception&& other) : base(static_cast<base&&>(other)) {
            if (will_throw) {
                throw 0; // will be caught by "catch (...)"
            }
        }
    };

    will_throw = false;
    Set<int, std::less<int>, test_exception> fs{4, 3, 2, 1};
    assert_all_requirements_and_equals(fs, {1, 2, 3, 4});
    auto extr = std::move(fs).extract();
    assert(ranges::equal(extr, vector{1, 2, 3, 4}));
    assert_all_requirements_and_equals(fs, {}); // assert empty

    fs = {4, 3, 2, 1};
    assert_all_requirements_and_equals(fs, {1, 2, 3, 4});
    try {
        will_throw = true;
        (void) std::move(fs).extract();
    } catch (...) {
        will_throw = false;
        assert_all_requirements_and_equals(fs, {}); // assert empty
        return;
    }

    assert(false);
}

template <template <class...> class Set>
void test_extract_2() {
    // Test that the container will be emptied, even if the container's move ctor doesn't empty the container.

    class always_copy : public vector<int> {
    private:
        using base = vector<int>;

    public:
        using base::base;
        always_copy(const always_copy&)            = default;
        always_copy& operator=(const always_copy&) = default;

        // the move ctor and assignment will not empty the container.
        always_copy(always_copy&& other) noexcept /* intentional */ : always_copy(as_const(other)) {}
        always_copy& operator=(always_copy&& other) noexcept /* intentional */ {
            return operator=(as_const(other));
        }
    };

    Set<int, std::less<int>, always_copy> fs{4, 3, 2, 1};
    assert_all_requirements_and_equals(fs, {1, 2, 3, 4});
    auto extr = std::move(fs).extract();
    assert(ranges::equal(extr, vector{1, 2, 3, 4}));
    assert_all_requirements_and_equals(fs, {}); // assert empty
}

void test_invariant_robustness() {
    static int copy_limit   = 2;
    constexpr int unlimited = INT_MAX;

    struct odd_key {
        static void countdown() {
            if (copy_limit == unlimited) {
                return;
            }

            if (--copy_limit < 0) {
                throw 0; // will be caught by "catch (...)".
            }
        }

        int key;

        odd_key(int k = 0) : key(k) {}

        bool operator==(const odd_key&) const = default;

        odd_key(const odd_key& other) {
            countdown();
            key = other.key;
        }

        odd_key(odd_key&& other) {
            countdown();
            key = exchange(other.key, 0);
        }

        odd_key& operator=(const odd_key& other) {
            countdown();
            key = other.key;
            return *this;
        }

        odd_key& operator=(odd_key&& other) {
            countdown();
            key = exchange(other.key, 0);
            return *this;
        }
    };

    class odd_container : public vector<odd_key> {
    private:
        using base = vector<odd_key>;

    public:
        using base::base;
        odd_container(const odd_container&) = default;

        // this copy-assignment cannot provide strong-guarantee for `this`:
        odd_container& operator=(const odd_container& other) {
            resize(other.size());
            std::copy(other.begin(), other.end(), begin());
            return *this;
        }

        // this move-ctor cannot provide strong-guarantee for `other`, and even successful, will leave elements of
        // `other` in moved-from state:
        odd_container(odd_container&& other) {
            reserve(other.size());
            for (auto& e : other) {
                push_back(std::move(e));
            }
        }

        // this move-assignment cannot provide strong-guarantee for `this` and `other`, and even successful, will leave
        // elements of `other` in moved-from state:
        odd_container& operator=(odd_container&& other) {
            resize(other.size());
            std::move(other.begin(), other.end(), begin());
            return *this;
        }
    };

    using SetT = flat_set<odd_key, key_comparer, odd_container>;

    // copy-assignment
    {
        copy_limit = unlimited;
        SetT fs1{0, 1, 2, 3, 4};
        SetT fs2{5, 6, 7, 8, 9};

        assert(ranges::equal(fs1, vector{0, 1, 2, 3, 4}, {}, &odd_key::key));
        assert(ranges::equal(fs2, vector{5, 6, 7, 8, 9}, {}, &odd_key::key));

        bool caught = false;
        try {
            copy_limit = 2;
            fs1        = fs2; // will throw after copying 2 odd_key.
        } catch (...) {
            copy_limit = unlimited;
            assert_all_requirements(fs1);
            caught = true;
        }
        assert(caught);
    }
    // move-ctor
    {
        copy_limit = unlimited;
        SetT fs1{0, 1, 2, 3, 4};
        SetT fs2{std::move(fs1)};

        assert_all_requirements(fs1);
        assert(ranges::equal(fs2, vector{0, 1, 2, 3, 4}, {}, &odd_key::key));

        bool caught = false;
        try {
            copy_limit = 2;
            SetT fs3{std::move(fs2)}; // will throw after moving 2 odd_key.
        } catch (...) {
            copy_limit = unlimited;
            assert_all_requirements(fs2);
            caught = true;
        }
        assert(caught);
    }
    // move-assignment
    {
        copy_limit = unlimited;
        SetT fs1{0, 1, 2, 3, 4};
        SetT fs2;
        SetT fs3{5, 6, 7, 8, 9};
        fs2 = std::move(fs1);

        assert_all_requirements(fs1);
        assert(ranges::equal(fs2, vector{0, 1, 2, 3, 4}, {}, &odd_key::key));
        assert(ranges::equal(fs3, vector{5, 6, 7, 8, 9}, {}, &odd_key::key));

        bool caught = false;
        try {
            copy_limit = 2;
            fs2        = std::move(fs3); // will throw after moving 2 odd_key.
        } catch (...) {
            copy_limit = unlimited;
            assert_all_requirements(fs2);
            assert_all_requirements(fs3);
            caught = true;
        }
        assert(caught);
    }
}

// TRANSITION, too simple
void test_erase_1() {
    flat_set<int> fs{1};
    fs.erase(1);
    assert_all_requirements_and_equals(fs, {});
}

template <class T>
struct holder {
    T t;
    operator T() && {
        return std::move(t);
    }
};

void test_erase_2() {
    using C = flat_set<int, std::less<>>;
    C fs{0, 1, 2, 3};
    assert_all_requirements_and_equals(fs, {0, 1, 2, 3});
    // this should be allowed per P2077R3:
    fs.erase(holder<C::const_iterator>{fs.cbegin()});
    assert_all_requirements_and_equals(fs, {1, 2, 3});
    fs.erase(holder<C::iterator>{fs.begin()});
    assert_all_requirements_and_equals(fs, {2, 3});
    int i = 2;
    fs.erase(ref(i));
    assert_all_requirements_and_equals(fs, {3});
}

template <class C>
void test_erase_if() {
    constexpr int erased_result[]{1, 3};
    C fs{1, 2, 3, 4};
    erase_if(fs, [](int n) { return n % 2 == 0; });
    assert(fs.size() == 2);
    assert(ranges::equal(fs, erased_result));
}

template <template <class...> class Set>
void test_observers() {
    struct lt_with_state {
        int state = 0;
        bool operator()(int l, int r) const {
            return l < r;
        }
    };

    using SetT = Set<int, lt_with_state>;

    SetT fs;
    static_assert(is_same_v<typename SetT::key_compare, typename SetT::value_compare>);
    static_assert(is_same_v<decltype(as_const(fs).key_comp()), typename SetT::key_compare>);
    static_assert(is_same_v<decltype(as_const(fs).value_comp()), typename SetT::value_compare>);
    assert(fs.key_comp().state == 0);
    assert(fs.value_comp().state == 0);

    SetT fs2(lt_with_state{2});
    assert(fs2.key_comp().state == 2);
    assert(fs2.value_comp().state == 2);
}

template <template <class...> class Set>
void test_set_operations() {
    using SetT           = Set<int>;
    using iterator       = SetT::iterator;
    using const_iterator = SetT::const_iterator;

    SetT fs{3, 2, 11, 11, 3, 8, 11, 20};

    static_assert(is_same_v<decltype(fs.find(0)), iterator>);
    static_assert(is_same_v<decltype(as_const(fs).find(0)), const_iterator>);

    static_assert(is_same_v<decltype(as_const(fs).count(0)), typename SetT::size_type>);
    static_assert(is_same_v<decltype(as_const(fs).contains(0)), bool>);

    static_assert(is_same_v<decltype(fs.lower_bound(0)), iterator>);
    static_assert(is_same_v<decltype(as_const(fs).lower_bound(0)), const_iterator>);
    static_assert(is_same_v<decltype(fs.upper_bound(0)), iterator>);
    static_assert(is_same_v<decltype(as_const(fs).upper_bound(0)), const_iterator>);

    static_assert(is_same_v<decltype(fs.equal_range(0)), pair<iterator, iterator>>);
    static_assert(is_same_v<decltype(as_const(fs).equal_range(0)), pair<const_iterator, const_iterator>>);

    if constexpr (_Is_specialization_v<SetT, flat_set>) {
        // flat_set:
        assert_all_requirements_and_equals(fs, {2, 3, 8, 11, 20});

        assert(fs.find(3) != fs.end());
        assert(fs.find(4) == fs.end());

        assert(fs.count(1) == 0);
        assert(fs.count(11) == 1);
        assert(fs.contains(8));
        assert(!fs.contains(12));

        assert(fs.lower_bound(-1) == fs.begin());
        assert(fs.lower_bound(3) == fs.find(3));
        assert(fs.lower_bound(19) == fs.find(20));
        assert(fs.lower_bound(20) + 1 == fs.end());

        assert(fs.upper_bound(-1) == fs.begin());
        assert(fs.upper_bound(20) == fs.end());
        assert(fs.lower_bound(2) + 2 == fs.upper_bound(3));
        assert(fs.upper_bound(8) == fs.find(11));

        auto [first, last] = fs.equal_range(3);
        assert(first + 1 == last);
        tie(first, last) = fs.equal_range(12);
        assert(first == last);
    } else {
        // flat_multiset:
        assert_all_requirements_and_equals(fs, {2, 3, 3, 8, 11, 11, 11, 20});

        assert(fs.find(3) != fs.end());
        assert(fs.find(4) == fs.end());

        assert(fs.count(1) == 0);
        assert(fs.count(11) == 3);
        assert(fs.contains(8));
        assert(!fs.contains(12));

        assert(fs.lower_bound(-1) == fs.begin());
        assert(fs.lower_bound(3) == fs.find(3));
        assert(fs.lower_bound(19) == fs.find(20));
        assert(fs.lower_bound(11) + 4 == fs.end());

        assert(fs.upper_bound(-1) == fs.begin());
        assert(fs.upper_bound(20) == fs.end());
        assert(fs.lower_bound(3) + 6 == fs.upper_bound(11));
        assert(fs.upper_bound(11) == fs.find(20));

        auto [first, last] = fs.equal_range(3);
        assert(first + 2 == last);
        tie(first, last) = fs.equal_range(12);
        assert(first == last);
    }
}

template <template <class...> class Set>
void test_set_operations_transparent() {
    struct shouldnt_convert {
        int key;
        /* implicit */ [[noreturn]] operator int() const {
            abort();
        }
    };

    Set<int, key_comparer> fs{0, 3, 5};
    assert_all_requirements_and_equals(fs, {0, 3, 5});

    assert(fs.find(shouldnt_convert{0}) != fs.end());
    assert(fs.count(shouldnt_convert{3}) == 1);
    assert(!fs.contains(shouldnt_convert{1}));
    assert(fs.lower_bound(shouldnt_convert{-1}) == fs.begin());
    assert(fs.lower_bound(shouldnt_convert{8}) == fs.end());
    assert(fs.upper_bound(shouldnt_convert{2}) == fs.find(3));
    auto [first, last] = fs.equal_range(shouldnt_convert{5});
    assert(first + 1 == last);
}

int main() {
    test_spaceship_operator<flat_set<int>>();
    test_spaceship_operator<flat_multiset<int>>();
    test_spaceship_operator<flat_set<int, std::greater<int>>>();
    test_spaceship_operator<flat_multiset<int, std::greater<int>>>();
    test_spaceship_operator<flat_set<int, std::less<int>, deque<int>>>();
    test_spaceship_operator<flat_multiset<int, std::less<int>, deque<int>>>();
    test_spaceship_operator<flat_set<int, std::greater<int>, deque<int>>>();
    test_spaceship_operator<flat_multiset<int, std::greater<int>, deque<int>>>();

    test_constructors<vector<int>>();
    test_constructors<deque<int>>();

    test_always_reversible<flat_set>();
    test_always_reversible<flat_multiset>();

    test_insert_1<vector<int>>();
    test_insert_1<deque<int>>();
    test_insert_2<vector<int>>();
    test_insert_2<deque<int>>();
    test_insert_transparent();
    test_insert_transparent_partially_inconsistent();
    test_insert_using_invalid_hint();
    test_insert_upper_bound();

    test_comparer_application();
    test_non_static_comparer();

    test_extract_1<flat_set>();
    test_extract_1<flat_multiset>();
    test_extract_2<flat_set>();
    test_extract_2<flat_multiset>();

    test_erase_1();
    test_erase_2();
    test_invariant_robustness();

    test_erase_if<flat_set<int>>();
    test_erase_if<flat_multiset<int>>();

    test_observers<flat_set>();
    test_observers<flat_multiset>();

    test_set_operations<flat_set>();
    test_set_operations<flat_multiset>();
    test_set_operations_transparent<flat_set>();
    test_set_operations_transparent<flat_multiset>();
}
<|MERGE_RESOLUTION|>--- conflicted
+++ resolved
@@ -1,947 +1,937 @@
-// Copyright (c) Microsoft Corporation.
-// SPDX-License-Identifier: Apache-2.0 WITH LLVM-exception
-
-#include <algorithm>
-#include <cassert>
-#include <climits>
-#include <deque>
-#include <flat_set>
-#include <functional>
-#include <iostream>
-#include <memory>
-#include <random>
-#include <tuple>
-#include <utility>
-#include <vector>
-
-using namespace std;
-using namespace ranges;
-
-template <class T>
-void assert_container_requirements(const T& s) {
-    T m = s;
-    assert(m == s);
-
-    static_assert(is_same_v<decltype(m = s), T&>);
-    static_assert(is_same_v<decltype(m = std::move(m)), T&>);
-    static_assert(is_same_v<decltype(m.begin()), typename T::iterator>);
-    static_assert(is_same_v<decltype(m.end()), typename T::iterator>);
-    static_assert(is_same_v<decltype(s.cbegin()), typename T::const_iterator>);
-    static_assert(is_same_v<decltype(m.cend()), typename T::const_iterator>);
-    static_assert(is_convertible_v<typename T::iterator, typename T::const_iterator>);
-    static_assert(is_same_v<decltype(m.begin() <=> m.end()), strong_ordering>);
-    static_assert(is_same_v<decltype(s.size()), typename T::size_type>);
-    static_assert(is_same_v<decltype(s.max_size()), typename T::size_type>);
-    static_assert(is_same_v<decltype(*m.begin()), typename T::value_type&>);
-    static_assert(is_same_v<decltype(*m.cbegin()), const typename T::value_type&>);
-
-    T my_moved = std::move(m);
-    assert(!(my_moved != s));
-
-    T empty{};
-    assert(empty.empty());
-
-    T non_empty = s;
-    empty.swap(non_empty);
-    assert(non_empty.empty());
-    assert(empty == s);
-
-    std::swap(empty, non_empty);
-    assert(empty.empty());
-    assert(non_empty == s);
-
-    assert(s.cbegin() <= s.cend());
-    assert(s.cbegin() < s.cend() || s.empty());
-
-    assert(m.begin() <= m.end());
-    assert(m.begin() < m.end() || m.empty());
-
-    assert(static_cast<typename T::size_type>(s.cend() - s.cbegin()) == s.size());
-}
-
-template <class T>
-void assert_reversible_container_requirements(const T& s) {
-    static_assert(is_same_v<reverse_iterator<typename T::iterator>, typename T::reverse_iterator>);
-    static_assert(is_same_v<reverse_iterator<typename T::const_iterator>, typename T::const_reverse_iterator>);
-    static_assert(is_same_v<decltype(T{}.rbegin()), typename T::reverse_iterator>);
-    static_assert(is_same_v<decltype(T{}.rend()), typename T::reverse_iterator>);
-    static_assert(is_same_v<decltype(s.rbegin()), typename T::const_reverse_iterator>);
-    static_assert(is_same_v<decltype(s.rend()), typename T::const_reverse_iterator>);
-    static_assert(is_same_v<decltype(s.crbegin()), typename T::const_reverse_iterator>);
-    static_assert(is_same_v<decltype(s.crend()), typename T::const_reverse_iterator>);
-    static_assert(is_convertible_v<typename T::reverse_iterator, typename T::const_reverse_iterator>);
-}
-
-template <class T>
-<<<<<<< HEAD
-void assert_noexcept_requirements(T& s) {
-    static_assert(noexcept(s.begin()));
-    static_assert(noexcept(s.end()));
-    static_assert(noexcept(s.cbegin()));
-    static_assert(noexcept(s.cend()));
-    static_assert(noexcept(s.rbegin()));
-    static_assert(noexcept(s.rend()));
-    static_assert(noexcept(s.crbegin()));
-    static_assert(noexcept(s.crend()));
-
-    static_assert(noexcept(s.empty()));
-    static_assert(noexcept(s.size()));
-    static_assert(noexcept(s.max_size()));
-
-    if constexpr (!is_const_v<T>) {
-        static_assert(noexcept(s.swap(s)));
-        static_assert(noexcept(ranges::swap(s, s))); // using ADL-swap
-        static_assert(noexcept(s.clear()));
-    }
-}
-
-template <class T>
-void assert_all_requirements_and_equals(const T& s, const initializer_list<typename T::value_type>& il) {
-    assert_container_requirements(s);
-    assert_reversible_container_requirements(s);
-
-    assert_noexcept_requirements(s);
-    assert_noexcept_requirements(const_cast<T&>(s));
-=======
-void assert_all_requirements(const T& s) {
-    assert_container_requirements(s);
-    assert_reversible_container_requirements(s);
-
-    // FIXME, in GH-4084
-    // assert_noexcept_requirements(s);
-    // assert_noexcept_requirements(const_cast<T&>(s));
->>>>>>> 4c866ae0
-
-    auto val_comp = s.value_comp();
-    auto begin_it = s.cbegin();
-    auto end_it   = s.cend();
-    assert(std::is_sorted(begin_it, end_it, val_comp));
-    if constexpr (!_Is_specialization_v<T, flat_multiset>) {
-        if (!s.empty()) {
-            auto it = begin_it;
-            while (++it != end_it) {
-                assert(val_comp(*(it - 1), *it));
-            }
-        }
-    }
-}
-
-template <class T>
-void assert_all_requirements_and_equals(const T& s, const initializer_list<typename T::value_type>& il) {
-    assert_all_requirements(s);
-
-    if (!std::equal(s.begin(), s.end(), il.begin(), il.end())) {
-        cout << "Expected: {";
-        for (auto&& e : il) {
-            cout << e << ", ";
-        }
-        cout << "}" << endl;
-        cout << "Got:      {";
-        for (auto&& e : s) {
-            cout << e << ", ";
-        }
-        cout << "}" << endl;
-        assert(false);
-    }
-}
-
-template <class C>
-void test_constructors() {
-    using lt = std::less<int>;
-    using gt = std::greater<int>;
-
-    assert_all_requirements_and_equals(flat_set<int, lt, C>(), {});
-    assert_all_requirements_and_equals(flat_multiset<int, lt, C>(), {});
-    assert_all_requirements_and_equals(flat_set<int, lt, C>(C{3, 7, 1, 85, 222, 1}), {1, 3, 7, 85, 222});
-    assert_all_requirements_and_equals(flat_multiset<int, lt, C>(C{3, 7, 1, 85, 7, 222, 1}), {1, 1, 3, 7, 7, 85, 222});
-    assert_all_requirements_and_equals(flat_set<int, gt, C>(C{1, 2, 3, 3}, gt()), {3, 2, 1});
-    assert_all_requirements_and_equals(flat_multiset<int, gt, C>(C{1, 1, 2, 3}, gt()), {3, 2, 1, 1});
-    assert_all_requirements_and_equals(flat_set<int, gt, C>(sorted_unique, C{30000, 200, 1}, gt()), {30000, 200, 1});
-    assert_all_requirements_and_equals(flat_multiset<int, gt, C>(sorted_equivalent, C{3, 3, -1}, gt()), {3, 3, -1});
-    assert_all_requirements_and_equals(flat_set<int, gt, C>({30000, 200, 1}, gt()), {30000, 200, 1});
-    assert_all_requirements_and_equals(flat_multiset<int, gt, C>({3, 3, -1}, gt()), {3, 3, -1});
-    assert_all_requirements_and_equals(flat_set<int, gt, C>(sorted_unique, {30000, 200, 1}, gt()), {30000, 200, 1});
-    assert_all_requirements_and_equals(flat_multiset<int, gt, C>(sorted_equivalent, {3, 3, -1}, gt()), {3, 3, -1});
-
-    flat_set<int> a{};
-    a = {1, 7, 7, 7, 2, 100, -1};
-    assert_all_requirements_and_equals(a, {-1, 1, 2, 7, 100});
-    assert_all_requirements_and_equals(flat_set<int>(a, allocator<int>{}), {-1, 1, 2, 7, 100});
-    assert_all_requirements_and_equals(flat_set<int>(std::move(a), allocator<int>{}), {-1, 1, 2, 7, 100});
-    flat_multiset<int> b{};
-    b = {1, 7, 7, 7, 2, 100, -1};
-    assert_all_requirements_and_equals(b, {-1, 1, 2, 7, 7, 7, 100});
-    assert_all_requirements_and_equals(flat_multiset<int>(b, allocator<int>{}), {-1, 1, 2, 7, 7, 7, 100});
-    assert_all_requirements_and_equals(flat_multiset<int>(std::move(b), allocator<int>{}), {-1, 1, 2, 7, 7, 7, 100});
-}
-
-template <template <class...> class Set>
-void test_always_reversible() {
-    // Test that flat_meow is unconditionally reversible.
-    class not_reversible : public vector<int> {
-    private:
-        using base = vector<int>;
-
-        using base::const_reverse_iterator;
-        using base::crbegin;
-        using base::crend;
-        using base::rbegin;
-        using base::rend;
-        using base::reverse_iterator;
-
-    public:
-        using base::base;
-    };
-
-    Set<int, std::greater<int>, not_reversible> fs({1, 2, 3});
-    assert_all_requirements_and_equals(fs, {3, 2, 1});
-    assert(fs.rbegin() + 3 == fs.rend());
-    assert(fs.crend() - fs.crbegin() == 3);
-}
-
-template <class C>
-void test_insert_1() {
-    using lt = std::less<int>;
-
-    const vector<int> vec{0, 1, 2};
-    {
-        flat_set<int, lt, C> a{5, 5};
-        assert_all_requirements_and_equals(a, {5});
-        a.emplace();
-        assert_all_requirements_and_equals(a, {0, 5});
-        a.emplace(1);
-        assert_all_requirements_and_equals(a, {0, 1, 5});
-        a.insert(vec[2]);
-        assert_all_requirements_and_equals(a, {0, 1, 2, 5});
-        a.insert(2);
-        assert_all_requirements_and_equals(a, {0, 1, 2, 5});
-        a.insert(vec.rbegin(), vec.rend());
-        assert_all_requirements_and_equals(a, {0, 1, 2, 5});
-        a.insert(sorted_unique, vec.begin(), vec.end());
-        assert_all_requirements_and_equals(a, {0, 1, 2, 5});
-        a.insert_range(vec);
-        assert_all_requirements_and_equals(a, {0, 1, 2, 5});
-        a.insert({6, 2, 3});
-        assert_all_requirements_and_equals(a, {0, 1, 2, 3, 5, 6});
-        a.insert(sorted_unique, {4, 5});
-        assert_all_requirements_and_equals(a, {0, 1, 2, 3, 4, 5, 6});
-    }
-    {
-        flat_multiset<int, lt, C> a{5, 5};
-        assert_all_requirements_and_equals(a, {5, 5});
-        a.emplace();
-        assert_all_requirements_and_equals(a, {0, 5, 5});
-        a.emplace(1);
-        assert_all_requirements_and_equals(a, {0, 1, 5, 5});
-        a.insert(vec[2]);
-        assert_all_requirements_and_equals(a, {0, 1, 2, 5, 5});
-        a.insert(2);
-        assert_all_requirements_and_equals(a, {0, 1, 2, 2, 5, 5});
-        a.insert(vec.rbegin(), vec.rend());
-        assert_all_requirements_and_equals(a, {0, 0, 1, 1, 2, 2, 2, 5, 5});
-        a.insert(sorted_equivalent, vec.begin(), vec.end());
-        assert_all_requirements_and_equals(a, {0, 0, 0, 1, 1, 1, 2, 2, 2, 2, 5, 5});
-        a.insert_range(vec);
-        assert_all_requirements_and_equals(a, {0, 0, 0, 0, 1, 1, 1, 1, 2, 2, 2, 2, 2, 5, 5});
-        a.insert({6, 2, 3});
-        assert_all_requirements_and_equals(a, {0, 0, 0, 0, 1, 1, 1, 1, 2, 2, 2, 2, 2, 2, 3, 5, 5, 6});
-        a.insert(sorted_equivalent, {4, 5});
-        assert_all_requirements_and_equals(a, {0, 0, 0, 0, 1, 1, 1, 1, 2, 2, 2, 2, 2, 2, 3, 4, 5, 5, 5, 6});
-    }
-}
-
-template <class C>
-void test_insert_2() {
-    using lt = std::less<int>;
-
-    const int val = 1;
-    {
-        flat_set<int, lt, C> a{0, 5};
-        assert_all_requirements_and_equals(a, {0, 5});
-        a.emplace_hint(a.end());
-        assert_all_requirements_and_equals(a, {0, 5});
-        a.emplace_hint(a.end(), 0);
-        assert_all_requirements_and_equals(a, {0, 5});
-        a.insert(a.begin(), 6);
-        assert_all_requirements_and_equals(a, {0, 5, 6});
-        a.insert(a.begin(), val);
-        assert_all_requirements_and_equals(a, {0, 1, 5, 6});
-    }
-    {
-        flat_multiset<int, lt, C> a{0, 5};
-        assert_all_requirements_and_equals(a, {0, 5});
-        a.emplace_hint(a.end());
-        assert_all_requirements_and_equals(a, {0, 0, 5});
-        a.emplace_hint(a.end(), 0);
-        assert_all_requirements_and_equals(a, {0, 0, 0, 5});
-        a.insert(a.begin(), 6);
-        assert_all_requirements_and_equals(a, {0, 0, 0, 5, 6});
-        a.insert(a.begin(), val);
-        assert_all_requirements_and_equals(a, {0, 0, 0, 1, 5, 6});
-    }
-
-    // TRANSITION, too simple
-    using gt = std::greater<int>;
-    {
-        flat_set<int, gt, C> a{0, 5};
-        assert_all_requirements_and_equals(a, {5, 0});
-        a.insert(a.begin(), 3);
-        assert_all_requirements_and_equals(a, {5, 3, 0});
-        a.insert(a.end(), 4);
-        assert_all_requirements_and_equals(a, {5, 4, 3, 0});
-    }
-}
-
-struct key_comparer {
-    const auto& extract_key(const auto& obj) const {
-        if constexpr (requires { obj.key; }) {
-            return obj.key;
-        } else {
-            return obj;
-        }
-    }
-
-    bool operator()(const auto& lhs, const auto& rhs) const {
-        return extract_key(lhs) < extract_key(rhs);
-    }
-
-    using is_transparent = int;
-};
-
-void test_comparer_application() {
-    // The set must rely on its comparer to do the comparisons.
-    struct incomparable {
-        int key;
-        bool operator<(const incomparable&) const  = delete;
-        bool operator==(const incomparable&) const = delete;
-    };
-
-    flat_set<incomparable, key_comparer> fs{{0}, {3}, {1}, {0}, {5}};
-    assert(fs.contains(0));
-    assert(!fs.contains(2));
-    fs.insert(fs.begin(), incomparable{4});
-    fs.insert(2);
-    assert(fs.contains(4));
-    assert(fs.contains(incomparable{2}));
-
-    assert(fs.lower_bound(3) == fs.lower_bound(incomparable{3}));
-    fs.erase(2);
-    assert(!fs.contains(incomparable{2}));
-}
-
-void test_insert_transparent() {
-    // For flat_set::insert([hint,]auto&&), the input should be unchanged if the set already
-    // contains an equivalent element.
-    struct detect_conversion {
-        int key;
-        mutable bool converted = false;
-
-        explicit operator int() const {
-            converted = true;
-            return key;
-        }
-    };
-
-    flat_set<int, key_comparer> fs{0, 3, 5};
-    assert_all_requirements_and_equals(fs, {0, 3, 5});
-    detect_conversion detector{3};
-
-    assert(!detector.converted);
-    fs.insert(detector /*3*/);
-    assert_all_requirements_and_equals(fs, {0, 3, 5});
-    assert(!detector.converted);
-
-    detector.key = 1;
-
-    assert(!detector.converted);
-    fs.insert(detector /*1*/);
-    assert_all_requirements_and_equals(fs, {0, 1, 3, 5});
-    assert(detector.converted);
-
-    detector.converted = false;
-
-    assert(!detector.converted);
-    fs.insert(fs.end(), detector /*1*/);
-    assert_all_requirements_and_equals(fs, {0, 1, 3, 5});
-    assert(!detector.converted);
-
-    detector.key = 2;
-
-    assert(!detector.converted);
-    fs.insert(fs.begin(), detector /*2*/);
-    assert_all_requirements_and_equals(fs, {0, 1, 2, 3, 5});
-    assert(detector.converted);
-}
-
-void test_insert_transparent_partially_inconsistent() {
-    // `broken_key` makes inconsistency between transparent searching and conversion.
-    // however, the specification (per (N4958 [flat.set.modifiers]/2) is not strict enough to reject types like this.
-    struct broken_key {
-        int key;
-        explicit operator int() const {
-            return key - 10;
-        }
-    };
-
-    flat_set<int, key_comparer> fs{0, 3, 5};
-
-    // fs.find(10) == fs.end(), but fs.find(10-10) != fs.end(), so this is a precondition violation:
-    // fs.insert(broken_key{10});
-    // fs.find(0) != fs.end(), but fs.find(0-10) == fs.end(), so this is a precondition violation:
-    // fs.insert(broken_key{0});
-
-    // fs.find(2) == fs.end(), and fs.find(2-10) == fs.end(), so this is allowed by the standard:
-    fs.insert(broken_key{2});
-    assert_all_requirements_and_equals(fs, {-8, 0, 3, 5});
-    // fs.find(2) == fs.end(), and fs.find(2-10) != fs.end(), the same expression becomes invalid now:
-    // fs.insert(broken_key{2});
-
-    // fs.find(9) == fs.end(), and fs.find(9-10) == fs.end(), so this is allowed by the standard:
-    fs.insert(fs.end(), broken_key{9});
-    assert_all_requirements_and_equals(fs, {-8, -1, 0, 3, 5});
-}
-
-void test_insert_using_invalid_hint() {
-    mt19937 eng(42);
-
-    uniform_int_distribution<int> dist_seq(0, 20);
-
-    vector<int> seq(200);
-    for (int& val : seq) {
-        val = dist_seq(eng);
-    }
-
-    {
-        flat_multiset<int> with_hint;
-        flat_multiset<int> no_hint;
-        for (const int val : seq) {
-            uniform_int_distribution<int> dist_idx(0, static_cast<int>(with_hint.size()));
-            auto random_hint = with_hint.begin() + dist_idx(eng);
-            with_hint.insert(random_hint, val);
-            no_hint.insert(val);
-        }
-
-        assert(with_hint == no_hint);
-    }
-
-    {
-        flat_set<int> with_hint;
-        flat_set<int> no_hint;
-        for (const int val : seq) {
-            uniform_int_distribution<int> dist_idx(0, static_cast<int>(with_hint.size()));
-            auto random_hint = with_hint.begin() + dist_idx(eng);
-            with_hint.insert(random_hint, val);
-            no_hint.insert(val);
-        }
-
-        assert(with_hint == no_hint);
-    }
-}
-
-void test_insert_upper_bound() {
-    // For flat_multiset's single-element insertion, the key should be inserted before the upper_bound.
-    struct test_position {
-        int key;
-        int extra;
-        bool operator==(const test_position& other) const {
-            return key == other.key && extra == other.extra;
-        }
-    };
-
-    mt19937 eng(24);
-    uniform_int_distribution<int> dist_seq(0, 20);
-
-    vector<test_position> seq(200);
-    for (int e = 0; auto& [key, extra] : seq) {
-        key   = dist_seq(eng);
-        extra = e++;
-    }
-
-    flat_multiset<test_position, key_comparer> fs;
-    for (const auto& val : seq) {
-        fs.insert(val);
-    }
-
-    // The result should be identical to as if doing stable_sort on seq.
-    ranges::stable_sort(seq, key_comparer{});
-    assert(ranges::equal(fs, seq));
-}
-
-template <class T>
-void test_spaceship_operator() {
-    static constexpr bool multi  = _Is_specialization_v<T, flat_multiset>;
-    static constexpr bool invert = is_same_v<typename T::key_compare, std::greater<typename T::key_type>>;
-
-    T a{3, 2, 2, 1};
-    T b{1, 2, 3};
-    assert((a <=> b) == (multi ? (invert ? strong_ordering::greater : strong_ordering::less) : strong_ordering::equal));
-
-    T c{3, 2};
-    assert((c <=> b) == (invert ? strong_ordering::less : strong_ordering::greater));
-
-    T d{5, 6, 7, 7, 8, 9};
-    T e{5, 6, 7, 8, 100};
-    assert((d <=> e) == strong_ordering::less);
-
-    T f{1, 2, 3, 4};
-    assert((f <=> a) == strong_ordering::greater);
-}
-
-template <class T>
-struct proxy_comparer {
-    bool operator()(const T& lhs, const T& rhs) const {
-        return m_less ? (lhs < rhs) : (lhs > rhs);
-    }
-
-    bool m_less = true;
-};
-
-void test_non_static_comparer() {
-    flat_set<int, proxy_comparer<int>> a{3, 2, 2, 1};
-    assert_all_requirements_and_equals(a, {1, 2, 3});
-    auto b = flat_set<int, proxy_comparer<int>>({-1, 5, 9, 9, 9, 9, 9}, proxy_comparer<int>{.m_less = false});
-    assert_all_requirements_and_equals(b, {9, 5, -1});
-
-    auto aBackup = a;
-    a            = b;
-    assert_all_requirements_and_equals(a, {9, 5, -1});
-    a.insert_range(vector{7, 7, 3, 3, 2});
-    assert_all_requirements_and_equals(a, {9, 7, 5, 3, 2, -1});
-
-    a = std::move(aBackup);
-    assert_all_requirements_and_equals(a, {1, 2, 3});
-
-    a.insert(-100);
-    assert_all_requirements_and_equals(a, {-100, 1, 2, 3});
-
-    a = b;
-    assert_all_requirements_and_equals(a, {9, 5, -1});
-
-    a.insert(7);
-    assert_all_requirements_and_equals(a, {9, 7, 5, -1});
-}
-
-template <template <class...> class Set>
-void test_extract_1() {
-    // Test that the container will be emptied, even if the container's move ctor exits via an exception.
-
-    static bool will_throw = false;
-
-    class test_exception : public vector<int> {
-    private:
-        using base = vector<int>;
-
-    public:
-        using base::base;
-        test_exception(const test_exception&)            = default;
-        test_exception& operator=(const test_exception&) = default;
-        test_exception& operator=(test_exception&&)      = default;
-
-        test_exception(test_exception&& other) : base(static_cast<base&&>(other)) {
-            if (will_throw) {
-                throw 0; // will be caught by "catch (...)"
-            }
-        }
-    };
-
-    will_throw = false;
-    Set<int, std::less<int>, test_exception> fs{4, 3, 2, 1};
-    assert_all_requirements_and_equals(fs, {1, 2, 3, 4});
-    auto extr = std::move(fs).extract();
-    assert(ranges::equal(extr, vector{1, 2, 3, 4}));
-    assert_all_requirements_and_equals(fs, {}); // assert empty
-
-    fs = {4, 3, 2, 1};
-    assert_all_requirements_and_equals(fs, {1, 2, 3, 4});
-    try {
-        will_throw = true;
-        (void) std::move(fs).extract();
-    } catch (...) {
-        will_throw = false;
-        assert_all_requirements_and_equals(fs, {}); // assert empty
-        return;
-    }
-
-    assert(false);
-}
-
-template <template <class...> class Set>
-void test_extract_2() {
-    // Test that the container will be emptied, even if the container's move ctor doesn't empty the container.
-
-    class always_copy : public vector<int> {
-    private:
-        using base = vector<int>;
-
-    public:
-        using base::base;
-        always_copy(const always_copy&)            = default;
-        always_copy& operator=(const always_copy&) = default;
-
-        // the move ctor and assignment will not empty the container.
-        always_copy(always_copy&& other) noexcept /* intentional */ : always_copy(as_const(other)) {}
-        always_copy& operator=(always_copy&& other) noexcept /* intentional */ {
-            return operator=(as_const(other));
-        }
-    };
-
-    Set<int, std::less<int>, always_copy> fs{4, 3, 2, 1};
-    assert_all_requirements_and_equals(fs, {1, 2, 3, 4});
-    auto extr = std::move(fs).extract();
-    assert(ranges::equal(extr, vector{1, 2, 3, 4}));
-    assert_all_requirements_and_equals(fs, {}); // assert empty
-}
-
-void test_invariant_robustness() {
-    static int copy_limit   = 2;
-    constexpr int unlimited = INT_MAX;
-
-    struct odd_key {
-        static void countdown() {
-            if (copy_limit == unlimited) {
-                return;
-            }
-
-            if (--copy_limit < 0) {
-                throw 0; // will be caught by "catch (...)".
-            }
-        }
-
-        int key;
-
-        odd_key(int k = 0) : key(k) {}
-
-        bool operator==(const odd_key&) const = default;
-
-        odd_key(const odd_key& other) {
-            countdown();
-            key = other.key;
-        }
-
-        odd_key(odd_key&& other) {
-            countdown();
-            key = exchange(other.key, 0);
-        }
-
-        odd_key& operator=(const odd_key& other) {
-            countdown();
-            key = other.key;
-            return *this;
-        }
-
-        odd_key& operator=(odd_key&& other) {
-            countdown();
-            key = exchange(other.key, 0);
-            return *this;
-        }
-    };
-
-    class odd_container : public vector<odd_key> {
-    private:
-        using base = vector<odd_key>;
-
-    public:
-        using base::base;
-        odd_container(const odd_container&) = default;
-
-        // this copy-assignment cannot provide strong-guarantee for `this`:
-        odd_container& operator=(const odd_container& other) {
-            resize(other.size());
-            std::copy(other.begin(), other.end(), begin());
-            return *this;
-        }
-
-        // this move-ctor cannot provide strong-guarantee for `other`, and even successful, will leave elements of
-        // `other` in moved-from state:
-        odd_container(odd_container&& other) {
-            reserve(other.size());
-            for (auto& e : other) {
-                push_back(std::move(e));
-            }
-        }
-
-        // this move-assignment cannot provide strong-guarantee for `this` and `other`, and even successful, will leave
-        // elements of `other` in moved-from state:
-        odd_container& operator=(odd_container&& other) {
-            resize(other.size());
-            std::move(other.begin(), other.end(), begin());
-            return *this;
-        }
-    };
-
-    using SetT = flat_set<odd_key, key_comparer, odd_container>;
-
-    // copy-assignment
-    {
-        copy_limit = unlimited;
-        SetT fs1{0, 1, 2, 3, 4};
-        SetT fs2{5, 6, 7, 8, 9};
-
-        assert(ranges::equal(fs1, vector{0, 1, 2, 3, 4}, {}, &odd_key::key));
-        assert(ranges::equal(fs2, vector{5, 6, 7, 8, 9}, {}, &odd_key::key));
-
-        bool caught = false;
-        try {
-            copy_limit = 2;
-            fs1        = fs2; // will throw after copying 2 odd_key.
-        } catch (...) {
-            copy_limit = unlimited;
-            assert_all_requirements(fs1);
-            caught = true;
-        }
-        assert(caught);
-    }
-    // move-ctor
-    {
-        copy_limit = unlimited;
-        SetT fs1{0, 1, 2, 3, 4};
-        SetT fs2{std::move(fs1)};
-
-        assert_all_requirements(fs1);
-        assert(ranges::equal(fs2, vector{0, 1, 2, 3, 4}, {}, &odd_key::key));
-
-        bool caught = false;
-        try {
-            copy_limit = 2;
-            SetT fs3{std::move(fs2)}; // will throw after moving 2 odd_key.
-        } catch (...) {
-            copy_limit = unlimited;
-            assert_all_requirements(fs2);
-            caught = true;
-        }
-        assert(caught);
-    }
-    // move-assignment
-    {
-        copy_limit = unlimited;
-        SetT fs1{0, 1, 2, 3, 4};
-        SetT fs2;
-        SetT fs3{5, 6, 7, 8, 9};
-        fs2 = std::move(fs1);
-
-        assert_all_requirements(fs1);
-        assert(ranges::equal(fs2, vector{0, 1, 2, 3, 4}, {}, &odd_key::key));
-        assert(ranges::equal(fs3, vector{5, 6, 7, 8, 9}, {}, &odd_key::key));
-
-        bool caught = false;
-        try {
-            copy_limit = 2;
-            fs2        = std::move(fs3); // will throw after moving 2 odd_key.
-        } catch (...) {
-            copy_limit = unlimited;
-            assert_all_requirements(fs2);
-            assert_all_requirements(fs3);
-            caught = true;
-        }
-        assert(caught);
-    }
-}
-
-// TRANSITION, too simple
-void test_erase_1() {
-    flat_set<int> fs{1};
-    fs.erase(1);
-    assert_all_requirements_and_equals(fs, {});
-}
-
-template <class T>
-struct holder {
-    T t;
-    operator T() && {
-        return std::move(t);
-    }
-};
-
-void test_erase_2() {
-    using C = flat_set<int, std::less<>>;
-    C fs{0, 1, 2, 3};
-    assert_all_requirements_and_equals(fs, {0, 1, 2, 3});
-    // this should be allowed per P2077R3:
-    fs.erase(holder<C::const_iterator>{fs.cbegin()});
-    assert_all_requirements_and_equals(fs, {1, 2, 3});
-    fs.erase(holder<C::iterator>{fs.begin()});
-    assert_all_requirements_and_equals(fs, {2, 3});
-    int i = 2;
-    fs.erase(ref(i));
-    assert_all_requirements_and_equals(fs, {3});
-}
-
-template <class C>
-void test_erase_if() {
-    constexpr int erased_result[]{1, 3};
-    C fs{1, 2, 3, 4};
-    erase_if(fs, [](int n) { return n % 2 == 0; });
-    assert(fs.size() == 2);
-    assert(ranges::equal(fs, erased_result));
-}
-
-template <template <class...> class Set>
-void test_observers() {
-    struct lt_with_state {
-        int state = 0;
-        bool operator()(int l, int r) const {
-            return l < r;
-        }
-    };
-
-    using SetT = Set<int, lt_with_state>;
-
-    SetT fs;
-    static_assert(is_same_v<typename SetT::key_compare, typename SetT::value_compare>);
-    static_assert(is_same_v<decltype(as_const(fs).key_comp()), typename SetT::key_compare>);
-    static_assert(is_same_v<decltype(as_const(fs).value_comp()), typename SetT::value_compare>);
-    assert(fs.key_comp().state == 0);
-    assert(fs.value_comp().state == 0);
-
-    SetT fs2(lt_with_state{2});
-    assert(fs2.key_comp().state == 2);
-    assert(fs2.value_comp().state == 2);
-}
-
-template <template <class...> class Set>
-void test_set_operations() {
-    using SetT           = Set<int>;
-    using iterator       = SetT::iterator;
-    using const_iterator = SetT::const_iterator;
-
-    SetT fs{3, 2, 11, 11, 3, 8, 11, 20};
-
-    static_assert(is_same_v<decltype(fs.find(0)), iterator>);
-    static_assert(is_same_v<decltype(as_const(fs).find(0)), const_iterator>);
-
-    static_assert(is_same_v<decltype(as_const(fs).count(0)), typename SetT::size_type>);
-    static_assert(is_same_v<decltype(as_const(fs).contains(0)), bool>);
-
-    static_assert(is_same_v<decltype(fs.lower_bound(0)), iterator>);
-    static_assert(is_same_v<decltype(as_const(fs).lower_bound(0)), const_iterator>);
-    static_assert(is_same_v<decltype(fs.upper_bound(0)), iterator>);
-    static_assert(is_same_v<decltype(as_const(fs).upper_bound(0)), const_iterator>);
-
-    static_assert(is_same_v<decltype(fs.equal_range(0)), pair<iterator, iterator>>);
-    static_assert(is_same_v<decltype(as_const(fs).equal_range(0)), pair<const_iterator, const_iterator>>);
-
-    if constexpr (_Is_specialization_v<SetT, flat_set>) {
-        // flat_set:
-        assert_all_requirements_and_equals(fs, {2, 3, 8, 11, 20});
-
-        assert(fs.find(3) != fs.end());
-        assert(fs.find(4) == fs.end());
-
-        assert(fs.count(1) == 0);
-        assert(fs.count(11) == 1);
-        assert(fs.contains(8));
-        assert(!fs.contains(12));
-
-        assert(fs.lower_bound(-1) == fs.begin());
-        assert(fs.lower_bound(3) == fs.find(3));
-        assert(fs.lower_bound(19) == fs.find(20));
-        assert(fs.lower_bound(20) + 1 == fs.end());
-
-        assert(fs.upper_bound(-1) == fs.begin());
-        assert(fs.upper_bound(20) == fs.end());
-        assert(fs.lower_bound(2) + 2 == fs.upper_bound(3));
-        assert(fs.upper_bound(8) == fs.find(11));
-
-        auto [first, last] = fs.equal_range(3);
-        assert(first + 1 == last);
-        tie(first, last) = fs.equal_range(12);
-        assert(first == last);
-    } else {
-        // flat_multiset:
-        assert_all_requirements_and_equals(fs, {2, 3, 3, 8, 11, 11, 11, 20});
-
-        assert(fs.find(3) != fs.end());
-        assert(fs.find(4) == fs.end());
-
-        assert(fs.count(1) == 0);
-        assert(fs.count(11) == 3);
-        assert(fs.contains(8));
-        assert(!fs.contains(12));
-
-        assert(fs.lower_bound(-1) == fs.begin());
-        assert(fs.lower_bound(3) == fs.find(3));
-        assert(fs.lower_bound(19) == fs.find(20));
-        assert(fs.lower_bound(11) + 4 == fs.end());
-
-        assert(fs.upper_bound(-1) == fs.begin());
-        assert(fs.upper_bound(20) == fs.end());
-        assert(fs.lower_bound(3) + 6 == fs.upper_bound(11));
-        assert(fs.upper_bound(11) == fs.find(20));
-
-        auto [first, last] = fs.equal_range(3);
-        assert(first + 2 == last);
-        tie(first, last) = fs.equal_range(12);
-        assert(first == last);
-    }
-}
-
-template <template <class...> class Set>
-void test_set_operations_transparent() {
-    struct shouldnt_convert {
-        int key;
-        /* implicit */ [[noreturn]] operator int() const {
-            abort();
-        }
-    };
-
-    Set<int, key_comparer> fs{0, 3, 5};
-    assert_all_requirements_and_equals(fs, {0, 3, 5});
-
-    assert(fs.find(shouldnt_convert{0}) != fs.end());
-    assert(fs.count(shouldnt_convert{3}) == 1);
-    assert(!fs.contains(shouldnt_convert{1}));
-    assert(fs.lower_bound(shouldnt_convert{-1}) == fs.begin());
-    assert(fs.lower_bound(shouldnt_convert{8}) == fs.end());
-    assert(fs.upper_bound(shouldnt_convert{2}) == fs.find(3));
-    auto [first, last] = fs.equal_range(shouldnt_convert{5});
-    assert(first + 1 == last);
-}
-
-int main() {
-    test_spaceship_operator<flat_set<int>>();
-    test_spaceship_operator<flat_multiset<int>>();
-    test_spaceship_operator<flat_set<int, std::greater<int>>>();
-    test_spaceship_operator<flat_multiset<int, std::greater<int>>>();
-    test_spaceship_operator<flat_set<int, std::less<int>, deque<int>>>();
-    test_spaceship_operator<flat_multiset<int, std::less<int>, deque<int>>>();
-    test_spaceship_operator<flat_set<int, std::greater<int>, deque<int>>>();
-    test_spaceship_operator<flat_multiset<int, std::greater<int>, deque<int>>>();
-
-    test_constructors<vector<int>>();
-    test_constructors<deque<int>>();
-
-    test_always_reversible<flat_set>();
-    test_always_reversible<flat_multiset>();
-
-    test_insert_1<vector<int>>();
-    test_insert_1<deque<int>>();
-    test_insert_2<vector<int>>();
-    test_insert_2<deque<int>>();
-    test_insert_transparent();
-    test_insert_transparent_partially_inconsistent();
-    test_insert_using_invalid_hint();
-    test_insert_upper_bound();
-
-    test_comparer_application();
-    test_non_static_comparer();
-
-    test_extract_1<flat_set>();
-    test_extract_1<flat_multiset>();
-    test_extract_2<flat_set>();
-    test_extract_2<flat_multiset>();
-
-    test_erase_1();
-    test_erase_2();
-    test_invariant_robustness();
-
-    test_erase_if<flat_set<int>>();
-    test_erase_if<flat_multiset<int>>();
-
-    test_observers<flat_set>();
-    test_observers<flat_multiset>();
-
-    test_set_operations<flat_set>();
-    test_set_operations<flat_multiset>();
-    test_set_operations_transparent<flat_set>();
-    test_set_operations_transparent<flat_multiset>();
-}
+// Copyright (c) Microsoft Corporation.
+// SPDX-License-Identifier: Apache-2.0 WITH LLVM-exception
+
+#include <algorithm>
+#include <cassert>
+#include <climits>
+#include <deque>
+#include <flat_set>
+#include <functional>
+#include <iostream>
+#include <memory>
+#include <random>
+#include <tuple>
+#include <utility>
+#include <vector>
+
+using namespace std;
+using namespace ranges;
+
+template <class T>
+void assert_container_requirements(const T& s) {
+    T m = s;
+    assert(m == s);
+
+    static_assert(is_same_v<decltype(m = s), T&>);
+    static_assert(is_same_v<decltype(m = std::move(m)), T&>);
+    static_assert(is_same_v<decltype(m.begin()), typename T::iterator>);
+    static_assert(is_same_v<decltype(m.end()), typename T::iterator>);
+    static_assert(is_same_v<decltype(s.cbegin()), typename T::const_iterator>);
+    static_assert(is_same_v<decltype(m.cend()), typename T::const_iterator>);
+    static_assert(is_convertible_v<typename T::iterator, typename T::const_iterator>);
+    static_assert(is_same_v<decltype(m.begin() <=> m.end()), strong_ordering>);
+    static_assert(is_same_v<decltype(s.size()), typename T::size_type>);
+    static_assert(is_same_v<decltype(s.max_size()), typename T::size_type>);
+    static_assert(is_same_v<decltype(*m.begin()), typename T::value_type&>);
+    static_assert(is_same_v<decltype(*m.cbegin()), const typename T::value_type&>);
+
+    T my_moved = std::move(m);
+    assert(!(my_moved != s));
+
+    T empty{};
+    assert(empty.empty());
+
+    T non_empty = s;
+    empty.swap(non_empty);
+    assert(non_empty.empty());
+    assert(empty == s);
+
+    std::swap(empty, non_empty);
+    assert(empty.empty());
+    assert(non_empty == s);
+
+    assert(s.cbegin() <= s.cend());
+    assert(s.cbegin() < s.cend() || s.empty());
+
+    assert(m.begin() <= m.end());
+    assert(m.begin() < m.end() || m.empty());
+
+    assert(static_cast<typename T::size_type>(s.cend() - s.cbegin()) == s.size());
+}
+
+template <class T>
+void assert_reversible_container_requirements(const T& s) {
+    static_assert(is_same_v<reverse_iterator<typename T::iterator>, typename T::reverse_iterator>);
+    static_assert(is_same_v<reverse_iterator<typename T::const_iterator>, typename T::const_reverse_iterator>);
+    static_assert(is_same_v<decltype(T{}.rbegin()), typename T::reverse_iterator>);
+    static_assert(is_same_v<decltype(T{}.rend()), typename T::reverse_iterator>);
+    static_assert(is_same_v<decltype(s.rbegin()), typename T::const_reverse_iterator>);
+    static_assert(is_same_v<decltype(s.rend()), typename T::const_reverse_iterator>);
+    static_assert(is_same_v<decltype(s.crbegin()), typename T::const_reverse_iterator>);
+    static_assert(is_same_v<decltype(s.crend()), typename T::const_reverse_iterator>);
+    static_assert(is_convertible_v<typename T::reverse_iterator, typename T::const_reverse_iterator>);
+}
+
+template <class T>
+void assert_noexcept_requirements(T& s) {
+    static_assert(noexcept(s.begin()));
+    static_assert(noexcept(s.end()));
+    static_assert(noexcept(s.cbegin()));
+    static_assert(noexcept(s.cend()));
+    static_assert(noexcept(s.rbegin()));
+    static_assert(noexcept(s.rend()));
+    static_assert(noexcept(s.crbegin()));
+    static_assert(noexcept(s.crend()));
+
+    static_assert(noexcept(s.empty()));
+    static_assert(noexcept(s.size()));
+    static_assert(noexcept(s.max_size()));
+
+    if constexpr (!is_const_v<T>) {
+        static_assert(noexcept(s.swap(s)));
+        static_assert(noexcept(ranges::swap(s, s))); // using ADL-swap
+        static_assert(noexcept(s.clear()));
+    }
+}
+
+template <class T>
+void assert_all_requirements(const T& s) {
+    assert_container_requirements(s);
+    assert_reversible_container_requirements(s);
+
+    assert_noexcept_requirements(s);
+    assert_noexcept_requirements(const_cast<T&>(s));
+
+    auto val_comp = s.value_comp();
+    auto begin_it = s.cbegin();
+    auto end_it   = s.cend();
+    assert(std::is_sorted(begin_it, end_it, val_comp));
+    if constexpr (!_Is_specialization_v<T, flat_multiset>) {
+        if (!s.empty()) {
+            auto it = begin_it;
+            while (++it != end_it) {
+                assert(val_comp(*(it - 1), *it));
+            }
+        }
+    }
+}
+
+template <class T>
+void assert_all_requirements_and_equals(const T& s, const initializer_list<typename T::value_type>& il) {
+    assert_all_requirements(s);
+
+    if (!std::equal(s.begin(), s.end(), il.begin(), il.end())) {
+        cout << "Expected: {";
+        for (auto&& e : il) {
+            cout << e << ", ";
+        }
+        cout << "}" << endl;
+        cout << "Got:      {";
+        for (auto&& e : s) {
+            cout << e << ", ";
+        }
+        cout << "}" << endl;
+        assert(false);
+    }
+}
+
+template <class C>
+void test_constructors() {
+    using lt = std::less<int>;
+    using gt = std::greater<int>;
+
+    assert_all_requirements_and_equals(flat_set<int, lt, C>(), {});
+    assert_all_requirements_and_equals(flat_multiset<int, lt, C>(), {});
+    assert_all_requirements_and_equals(flat_set<int, lt, C>(C{3, 7, 1, 85, 222, 1}), {1, 3, 7, 85, 222});
+    assert_all_requirements_and_equals(flat_multiset<int, lt, C>(C{3, 7, 1, 85, 7, 222, 1}), {1, 1, 3, 7, 7, 85, 222});
+    assert_all_requirements_and_equals(flat_set<int, gt, C>(C{1, 2, 3, 3}, gt()), {3, 2, 1});
+    assert_all_requirements_and_equals(flat_multiset<int, gt, C>(C{1, 1, 2, 3}, gt()), {3, 2, 1, 1});
+    assert_all_requirements_and_equals(flat_set<int, gt, C>(sorted_unique, C{30000, 200, 1}, gt()), {30000, 200, 1});
+    assert_all_requirements_and_equals(flat_multiset<int, gt, C>(sorted_equivalent, C{3, 3, -1}, gt()), {3, 3, -1});
+    assert_all_requirements_and_equals(flat_set<int, gt, C>({30000, 200, 1}, gt()), {30000, 200, 1});
+    assert_all_requirements_and_equals(flat_multiset<int, gt, C>({3, 3, -1}, gt()), {3, 3, -1});
+    assert_all_requirements_and_equals(flat_set<int, gt, C>(sorted_unique, {30000, 200, 1}, gt()), {30000, 200, 1});
+    assert_all_requirements_and_equals(flat_multiset<int, gt, C>(sorted_equivalent, {3, 3, -1}, gt()), {3, 3, -1});
+
+    flat_set<int> a{};
+    a = {1, 7, 7, 7, 2, 100, -1};
+    assert_all_requirements_and_equals(a, {-1, 1, 2, 7, 100});
+    assert_all_requirements_and_equals(flat_set<int>(a, allocator<int>{}), {-1, 1, 2, 7, 100});
+    assert_all_requirements_and_equals(flat_set<int>(std::move(a), allocator<int>{}), {-1, 1, 2, 7, 100});
+    flat_multiset<int> b{};
+    b = {1, 7, 7, 7, 2, 100, -1};
+    assert_all_requirements_and_equals(b, {-1, 1, 2, 7, 7, 7, 100});
+    assert_all_requirements_and_equals(flat_multiset<int>(b, allocator<int>{}), {-1, 1, 2, 7, 7, 7, 100});
+    assert_all_requirements_and_equals(flat_multiset<int>(std::move(b), allocator<int>{}), {-1, 1, 2, 7, 7, 7, 100});
+}
+
+template <template <class...> class Set>
+void test_always_reversible() {
+    // Test that flat_meow is unconditionally reversible.
+    class not_reversible : public vector<int> {
+    private:
+        using base = vector<int>;
+
+        using base::const_reverse_iterator;
+        using base::crbegin;
+        using base::crend;
+        using base::rbegin;
+        using base::rend;
+        using base::reverse_iterator;
+
+    public:
+        using base::base;
+    };
+
+    Set<int, std::greater<int>, not_reversible> fs({1, 2, 3});
+    assert_all_requirements_and_equals(fs, {3, 2, 1});
+    assert(fs.rbegin() + 3 == fs.rend());
+    assert(fs.crend() - fs.crbegin() == 3);
+}
+
+template <class C>
+void test_insert_1() {
+    using lt = std::less<int>;
+
+    const vector<int> vec{0, 1, 2};
+    {
+        flat_set<int, lt, C> a{5, 5};
+        assert_all_requirements_and_equals(a, {5});
+        a.emplace();
+        assert_all_requirements_and_equals(a, {0, 5});
+        a.emplace(1);
+        assert_all_requirements_and_equals(a, {0, 1, 5});
+        a.insert(vec[2]);
+        assert_all_requirements_and_equals(a, {0, 1, 2, 5});
+        a.insert(2);
+        assert_all_requirements_and_equals(a, {0, 1, 2, 5});
+        a.insert(vec.rbegin(), vec.rend());
+        assert_all_requirements_and_equals(a, {0, 1, 2, 5});
+        a.insert(sorted_unique, vec.begin(), vec.end());
+        assert_all_requirements_and_equals(a, {0, 1, 2, 5});
+        a.insert_range(vec);
+        assert_all_requirements_and_equals(a, {0, 1, 2, 5});
+        a.insert({6, 2, 3});
+        assert_all_requirements_and_equals(a, {0, 1, 2, 3, 5, 6});
+        a.insert(sorted_unique, {4, 5});
+        assert_all_requirements_and_equals(a, {0, 1, 2, 3, 4, 5, 6});
+    }
+    {
+        flat_multiset<int, lt, C> a{5, 5};
+        assert_all_requirements_and_equals(a, {5, 5});
+        a.emplace();
+        assert_all_requirements_and_equals(a, {0, 5, 5});
+        a.emplace(1);
+        assert_all_requirements_and_equals(a, {0, 1, 5, 5});
+        a.insert(vec[2]);
+        assert_all_requirements_and_equals(a, {0, 1, 2, 5, 5});
+        a.insert(2);
+        assert_all_requirements_and_equals(a, {0, 1, 2, 2, 5, 5});
+        a.insert(vec.rbegin(), vec.rend());
+        assert_all_requirements_and_equals(a, {0, 0, 1, 1, 2, 2, 2, 5, 5});
+        a.insert(sorted_equivalent, vec.begin(), vec.end());
+        assert_all_requirements_and_equals(a, {0, 0, 0, 1, 1, 1, 2, 2, 2, 2, 5, 5});
+        a.insert_range(vec);
+        assert_all_requirements_and_equals(a, {0, 0, 0, 0, 1, 1, 1, 1, 2, 2, 2, 2, 2, 5, 5});
+        a.insert({6, 2, 3});
+        assert_all_requirements_and_equals(a, {0, 0, 0, 0, 1, 1, 1, 1, 2, 2, 2, 2, 2, 2, 3, 5, 5, 6});
+        a.insert(sorted_equivalent, {4, 5});
+        assert_all_requirements_and_equals(a, {0, 0, 0, 0, 1, 1, 1, 1, 2, 2, 2, 2, 2, 2, 3, 4, 5, 5, 5, 6});
+    }
+}
+
+template <class C>
+void test_insert_2() {
+    using lt = std::less<int>;
+
+    const int val = 1;
+    {
+        flat_set<int, lt, C> a{0, 5};
+        assert_all_requirements_and_equals(a, {0, 5});
+        a.emplace_hint(a.end());
+        assert_all_requirements_and_equals(a, {0, 5});
+        a.emplace_hint(a.end(), 0);
+        assert_all_requirements_and_equals(a, {0, 5});
+        a.insert(a.begin(), 6);
+        assert_all_requirements_and_equals(a, {0, 5, 6});
+        a.insert(a.begin(), val);
+        assert_all_requirements_and_equals(a, {0, 1, 5, 6});
+    }
+    {
+        flat_multiset<int, lt, C> a{0, 5};
+        assert_all_requirements_and_equals(a, {0, 5});
+        a.emplace_hint(a.end());
+        assert_all_requirements_and_equals(a, {0, 0, 5});
+        a.emplace_hint(a.end(), 0);
+        assert_all_requirements_and_equals(a, {0, 0, 0, 5});
+        a.insert(a.begin(), 6);
+        assert_all_requirements_and_equals(a, {0, 0, 0, 5, 6});
+        a.insert(a.begin(), val);
+        assert_all_requirements_and_equals(a, {0, 0, 0, 1, 5, 6});
+    }
+
+    // TRANSITION, too simple
+    using gt = std::greater<int>;
+    {
+        flat_set<int, gt, C> a{0, 5};
+        assert_all_requirements_and_equals(a, {5, 0});
+        a.insert(a.begin(), 3);
+        assert_all_requirements_and_equals(a, {5, 3, 0});
+        a.insert(a.end(), 4);
+        assert_all_requirements_and_equals(a, {5, 4, 3, 0});
+    }
+}
+
+struct key_comparer {
+    const auto& extract_key(const auto& obj) const {
+        if constexpr (requires { obj.key; }) {
+            return obj.key;
+        } else {
+            return obj;
+        }
+    }
+
+    bool operator()(const auto& lhs, const auto& rhs) const {
+        return extract_key(lhs) < extract_key(rhs);
+    }
+
+    using is_transparent = int;
+};
+
+void test_comparer_application() {
+    // The set must rely on its comparer to do the comparisons.
+    struct incomparable {
+        int key;
+        bool operator<(const incomparable&) const  = delete;
+        bool operator==(const incomparable&) const = delete;
+    };
+
+    flat_set<incomparable, key_comparer> fs{{0}, {3}, {1}, {0}, {5}};
+    assert(fs.contains(0));
+    assert(!fs.contains(2));
+    fs.insert(fs.begin(), incomparable{4});
+    fs.insert(2);
+    assert(fs.contains(4));
+    assert(fs.contains(incomparable{2}));
+
+    assert(fs.lower_bound(3) == fs.lower_bound(incomparable{3}));
+    fs.erase(2);
+    assert(!fs.contains(incomparable{2}));
+}
+
+void test_insert_transparent() {
+    // For flat_set::insert([hint,]auto&&), the input should be unchanged if the set already
+    // contains an equivalent element.
+    struct detect_conversion {
+        int key;
+        mutable bool converted = false;
+
+        explicit operator int() const {
+            converted = true;
+            return key;
+        }
+    };
+
+    flat_set<int, key_comparer> fs{0, 3, 5};
+    assert_all_requirements_and_equals(fs, {0, 3, 5});
+    detect_conversion detector{3};
+
+    assert(!detector.converted);
+    fs.insert(detector /*3*/);
+    assert_all_requirements_and_equals(fs, {0, 3, 5});
+    assert(!detector.converted);
+
+    detector.key = 1;
+
+    assert(!detector.converted);
+    fs.insert(detector /*1*/);
+    assert_all_requirements_and_equals(fs, {0, 1, 3, 5});
+    assert(detector.converted);
+
+    detector.converted = false;
+
+    assert(!detector.converted);
+    fs.insert(fs.end(), detector /*1*/);
+    assert_all_requirements_and_equals(fs, {0, 1, 3, 5});
+    assert(!detector.converted);
+
+    detector.key = 2;
+
+    assert(!detector.converted);
+    fs.insert(fs.begin(), detector /*2*/);
+    assert_all_requirements_and_equals(fs, {0, 1, 2, 3, 5});
+    assert(detector.converted);
+}
+
+void test_insert_transparent_partially_inconsistent() {
+    // `broken_key` makes inconsistency between transparent searching and conversion.
+    // however, the specification (per (N4958 [flat.set.modifiers]/2) is not strict enough to reject types like this.
+    struct broken_key {
+        int key;
+        explicit operator int() const {
+            return key - 10;
+        }
+    };
+
+    flat_set<int, key_comparer> fs{0, 3, 5};
+
+    // fs.find(10) == fs.end(), but fs.find(10-10) != fs.end(), so this is a precondition violation:
+    // fs.insert(broken_key{10});
+    // fs.find(0) != fs.end(), but fs.find(0-10) == fs.end(), so this is a precondition violation:
+    // fs.insert(broken_key{0});
+
+    // fs.find(2) == fs.end(), and fs.find(2-10) == fs.end(), so this is allowed by the standard:
+    fs.insert(broken_key{2});
+    assert_all_requirements_and_equals(fs, {-8, 0, 3, 5});
+    // fs.find(2) == fs.end(), and fs.find(2-10) != fs.end(), the same expression becomes invalid now:
+    // fs.insert(broken_key{2});
+
+    // fs.find(9) == fs.end(), and fs.find(9-10) == fs.end(), so this is allowed by the standard:
+    fs.insert(fs.end(), broken_key{9});
+    assert_all_requirements_and_equals(fs, {-8, -1, 0, 3, 5});
+}
+
+void test_insert_using_invalid_hint() {
+    mt19937 eng(42);
+
+    uniform_int_distribution<int> dist_seq(0, 20);
+
+    vector<int> seq(200);
+    for (int& val : seq) {
+        val = dist_seq(eng);
+    }
+
+    {
+        flat_multiset<int> with_hint;
+        flat_multiset<int> no_hint;
+        for (const int val : seq) {
+            uniform_int_distribution<int> dist_idx(0, static_cast<int>(with_hint.size()));
+            auto random_hint = with_hint.begin() + dist_idx(eng);
+            with_hint.insert(random_hint, val);
+            no_hint.insert(val);
+        }
+
+        assert(with_hint == no_hint);
+    }
+
+    {
+        flat_set<int> with_hint;
+        flat_set<int> no_hint;
+        for (const int val : seq) {
+            uniform_int_distribution<int> dist_idx(0, static_cast<int>(with_hint.size()));
+            auto random_hint = with_hint.begin() + dist_idx(eng);
+            with_hint.insert(random_hint, val);
+            no_hint.insert(val);
+        }
+
+        assert(with_hint == no_hint);
+    }
+}
+
+void test_insert_upper_bound() {
+    // For flat_multiset's single-element insertion, the key should be inserted before the upper_bound.
+    struct test_position {
+        int key;
+        int extra;
+        bool operator==(const test_position& other) const {
+            return key == other.key && extra == other.extra;
+        }
+    };
+
+    mt19937 eng(24);
+    uniform_int_distribution<int> dist_seq(0, 20);
+
+    vector<test_position> seq(200);
+    for (int e = 0; auto& [key, extra] : seq) {
+        key   = dist_seq(eng);
+        extra = e++;
+    }
+
+    flat_multiset<test_position, key_comparer> fs;
+    for (const auto& val : seq) {
+        fs.insert(val);
+    }
+
+    // The result should be identical to as if doing stable_sort on seq.
+    ranges::stable_sort(seq, key_comparer{});
+    assert(ranges::equal(fs, seq));
+}
+
+template <class T>
+void test_spaceship_operator() {
+    static constexpr bool multi  = _Is_specialization_v<T, flat_multiset>;
+    static constexpr bool invert = is_same_v<typename T::key_compare, std::greater<typename T::key_type>>;
+
+    T a{3, 2, 2, 1};
+    T b{1, 2, 3};
+    assert((a <=> b) == (multi ? (invert ? strong_ordering::greater : strong_ordering::less) : strong_ordering::equal));
+
+    T c{3, 2};
+    assert((c <=> b) == (invert ? strong_ordering::less : strong_ordering::greater));
+
+    T d{5, 6, 7, 7, 8, 9};
+    T e{5, 6, 7, 8, 100};
+    assert((d <=> e) == strong_ordering::less);
+
+    T f{1, 2, 3, 4};
+    assert((f <=> a) == strong_ordering::greater);
+}
+
+template <class T>
+struct proxy_comparer {
+    bool operator()(const T& lhs, const T& rhs) const {
+        return m_less ? (lhs < rhs) : (lhs > rhs);
+    }
+
+    bool m_less = true;
+};
+
+void test_non_static_comparer() {
+    flat_set<int, proxy_comparer<int>> a{3, 2, 2, 1};
+    assert_all_requirements_and_equals(a, {1, 2, 3});
+    auto b = flat_set<int, proxy_comparer<int>>({-1, 5, 9, 9, 9, 9, 9}, proxy_comparer<int>{.m_less = false});
+    assert_all_requirements_and_equals(b, {9, 5, -1});
+
+    auto aBackup = a;
+    a            = b;
+    assert_all_requirements_and_equals(a, {9, 5, -1});
+    a.insert_range(vector{7, 7, 3, 3, 2});
+    assert_all_requirements_and_equals(a, {9, 7, 5, 3, 2, -1});
+
+    a = std::move(aBackup);
+    assert_all_requirements_and_equals(a, {1, 2, 3});
+
+    a.insert(-100);
+    assert_all_requirements_and_equals(a, {-100, 1, 2, 3});
+
+    a = b;
+    assert_all_requirements_and_equals(a, {9, 5, -1});
+
+    a.insert(7);
+    assert_all_requirements_and_equals(a, {9, 7, 5, -1});
+}
+
+template <template <class...> class Set>
+void test_extract_1() {
+    // Test that the container will be emptied, even if the container's move ctor exits via an exception.
+
+    static bool will_throw = false;
+
+    class test_exception : public vector<int> {
+    private:
+        using base = vector<int>;
+
+    public:
+        using base::base;
+        test_exception(const test_exception&)            = default;
+        test_exception& operator=(const test_exception&) = default;
+        test_exception& operator=(test_exception&&)      = default;
+
+        test_exception(test_exception&& other) : base(static_cast<base&&>(other)) {
+            if (will_throw) {
+                throw 0; // will be caught by "catch (...)"
+            }
+        }
+    };
+
+    will_throw = false;
+    Set<int, std::less<int>, test_exception> fs{4, 3, 2, 1};
+    assert_all_requirements_and_equals(fs, {1, 2, 3, 4});
+    auto extr = std::move(fs).extract();
+    assert(ranges::equal(extr, vector{1, 2, 3, 4}));
+    assert_all_requirements_and_equals(fs, {}); // assert empty
+
+    fs = {4, 3, 2, 1};
+    assert_all_requirements_and_equals(fs, {1, 2, 3, 4});
+    try {
+        will_throw = true;
+        (void) std::move(fs).extract();
+    } catch (...) {
+        will_throw = false;
+        assert_all_requirements_and_equals(fs, {}); // assert empty
+        return;
+    }
+
+    assert(false);
+}
+
+template <template <class...> class Set>
+void test_extract_2() {
+    // Test that the container will be emptied, even if the container's move ctor doesn't empty the container.
+
+    class always_copy : public vector<int> {
+    private:
+        using base = vector<int>;
+
+    public:
+        using base::base;
+        always_copy(const always_copy&)            = default;
+        always_copy& operator=(const always_copy&) = default;
+
+        // the move ctor and assignment will not empty the container.
+        always_copy(always_copy&& other) noexcept /* intentional */ : always_copy(as_const(other)) {}
+        always_copy& operator=(always_copy&& other) noexcept /* intentional */ {
+            return operator=(as_const(other));
+        }
+    };
+
+    Set<int, std::less<int>, always_copy> fs{4, 3, 2, 1};
+    assert_all_requirements_and_equals(fs, {1, 2, 3, 4});
+    auto extr = std::move(fs).extract();
+    assert(ranges::equal(extr, vector{1, 2, 3, 4}));
+    assert_all_requirements_and_equals(fs, {}); // assert empty
+}
+
+void test_invariant_robustness() {
+    static int copy_limit   = 2;
+    constexpr int unlimited = INT_MAX;
+
+    struct odd_key {
+        static void countdown() {
+            if (copy_limit == unlimited) {
+                return;
+            }
+
+            if (--copy_limit < 0) {
+                throw 0; // will be caught by "catch (...)".
+            }
+        }
+
+        int key;
+
+        odd_key(int k = 0) : key(k) {}
+
+        bool operator==(const odd_key&) const = default;
+
+        odd_key(const odd_key& other) {
+            countdown();
+            key = other.key;
+        }
+
+        odd_key(odd_key&& other) {
+            countdown();
+            key = exchange(other.key, 0);
+        }
+
+        odd_key& operator=(const odd_key& other) {
+            countdown();
+            key = other.key;
+            return *this;
+        }
+
+        odd_key& operator=(odd_key&& other) {
+            countdown();
+            key = exchange(other.key, 0);
+            return *this;
+        }
+    };
+
+    class odd_container : public vector<odd_key> {
+    private:
+        using base = vector<odd_key>;
+
+    public:
+        using base::base;
+        odd_container(const odd_container&) = default;
+
+        // this copy-assignment cannot provide strong-guarantee for `this`:
+        odd_container& operator=(const odd_container& other) {
+            resize(other.size());
+            std::copy(other.begin(), other.end(), begin());
+            return *this;
+        }
+
+        // this move-ctor cannot provide strong-guarantee for `other`, and even successful, will leave elements of
+        // `other` in moved-from state:
+        odd_container(odd_container&& other) {
+            reserve(other.size());
+            for (auto& e : other) {
+                push_back(std::move(e));
+            }
+        }
+
+        // this move-assignment cannot provide strong-guarantee for `this` and `other`, and even successful, will leave
+        // elements of `other` in moved-from state:
+        odd_container& operator=(odd_container&& other) {
+            resize(other.size());
+            std::move(other.begin(), other.end(), begin());
+            return *this;
+        }
+    };
+
+    using SetT = flat_set<odd_key, key_comparer, odd_container>;
+
+    // copy-assignment
+    {
+        copy_limit = unlimited;
+        SetT fs1{0, 1, 2, 3, 4};
+        SetT fs2{5, 6, 7, 8, 9};
+
+        assert(ranges::equal(fs1, vector{0, 1, 2, 3, 4}, {}, &odd_key::key));
+        assert(ranges::equal(fs2, vector{5, 6, 7, 8, 9}, {}, &odd_key::key));
+
+        bool caught = false;
+        try {
+            copy_limit = 2;
+            fs1        = fs2; // will throw after copying 2 odd_key.
+        } catch (...) {
+            copy_limit = unlimited;
+            assert_all_requirements(fs1);
+            caught = true;
+        }
+        assert(caught);
+    }
+    // move-ctor
+    {
+        copy_limit = unlimited;
+        SetT fs1{0, 1, 2, 3, 4};
+        SetT fs2{std::move(fs1)};
+
+        assert_all_requirements(fs1);
+        assert(ranges::equal(fs2, vector{0, 1, 2, 3, 4}, {}, &odd_key::key));
+
+        bool caught = false;
+        try {
+            copy_limit = 2;
+            SetT fs3{std::move(fs2)}; // will throw after moving 2 odd_key.
+        } catch (...) {
+            copy_limit = unlimited;
+            assert_all_requirements(fs2);
+            caught = true;
+        }
+        assert(caught);
+    }
+    // move-assignment
+    {
+        copy_limit = unlimited;
+        SetT fs1{0, 1, 2, 3, 4};
+        SetT fs2;
+        SetT fs3{5, 6, 7, 8, 9};
+        fs2 = std::move(fs1);
+
+        assert_all_requirements(fs1);
+        assert(ranges::equal(fs2, vector{0, 1, 2, 3, 4}, {}, &odd_key::key));
+        assert(ranges::equal(fs3, vector{5, 6, 7, 8, 9}, {}, &odd_key::key));
+
+        bool caught = false;
+        try {
+            copy_limit = 2;
+            fs2        = std::move(fs3); // will throw after moving 2 odd_key.
+        } catch (...) {
+            copy_limit = unlimited;
+            assert_all_requirements(fs2);
+            assert_all_requirements(fs3);
+            caught = true;
+        }
+        assert(caught);
+    }
+}
+
+// TRANSITION, too simple
+void test_erase_1() {
+    flat_set<int> fs{1};
+    fs.erase(1);
+    assert_all_requirements_and_equals(fs, {});
+}
+
+template <class T>
+struct holder {
+    T t;
+    operator T() && {
+        return std::move(t);
+    }
+};
+
+void test_erase_2() {
+    using C = flat_set<int, std::less<>>;
+    C fs{0, 1, 2, 3};
+    assert_all_requirements_and_equals(fs, {0, 1, 2, 3});
+    // this should be allowed per P2077R3:
+    fs.erase(holder<C::const_iterator>{fs.cbegin()});
+    assert_all_requirements_and_equals(fs, {1, 2, 3});
+    fs.erase(holder<C::iterator>{fs.begin()});
+    assert_all_requirements_and_equals(fs, {2, 3});
+    int i = 2;
+    fs.erase(ref(i));
+    assert_all_requirements_and_equals(fs, {3});
+}
+
+template <class C>
+void test_erase_if() {
+    constexpr int erased_result[]{1, 3};
+    C fs{1, 2, 3, 4};
+    erase_if(fs, [](int n) { return n % 2 == 0; });
+    assert(fs.size() == 2);
+    assert(ranges::equal(fs, erased_result));
+}
+
+template <template <class...> class Set>
+void test_observers() {
+    struct lt_with_state {
+        int state = 0;
+        bool operator()(int l, int r) const {
+            return l < r;
+        }
+    };
+
+    using SetT = Set<int, lt_with_state>;
+
+    SetT fs;
+    static_assert(is_same_v<typename SetT::key_compare, typename SetT::value_compare>);
+    static_assert(is_same_v<decltype(as_const(fs).key_comp()), typename SetT::key_compare>);
+    static_assert(is_same_v<decltype(as_const(fs).value_comp()), typename SetT::value_compare>);
+    assert(fs.key_comp().state == 0);
+    assert(fs.value_comp().state == 0);
+
+    SetT fs2(lt_with_state{2});
+    assert(fs2.key_comp().state == 2);
+    assert(fs2.value_comp().state == 2);
+}
+
+template <template <class...> class Set>
+void test_set_operations() {
+    using SetT           = Set<int>;
+    using iterator       = SetT::iterator;
+    using const_iterator = SetT::const_iterator;
+
+    SetT fs{3, 2, 11, 11, 3, 8, 11, 20};
+
+    static_assert(is_same_v<decltype(fs.find(0)), iterator>);
+    static_assert(is_same_v<decltype(as_const(fs).find(0)), const_iterator>);
+
+    static_assert(is_same_v<decltype(as_const(fs).count(0)), typename SetT::size_type>);
+    static_assert(is_same_v<decltype(as_const(fs).contains(0)), bool>);
+
+    static_assert(is_same_v<decltype(fs.lower_bound(0)), iterator>);
+    static_assert(is_same_v<decltype(as_const(fs).lower_bound(0)), const_iterator>);
+    static_assert(is_same_v<decltype(fs.upper_bound(0)), iterator>);
+    static_assert(is_same_v<decltype(as_const(fs).upper_bound(0)), const_iterator>);
+
+    static_assert(is_same_v<decltype(fs.equal_range(0)), pair<iterator, iterator>>);
+    static_assert(is_same_v<decltype(as_const(fs).equal_range(0)), pair<const_iterator, const_iterator>>);
+
+    if constexpr (_Is_specialization_v<SetT, flat_set>) {
+        // flat_set:
+        assert_all_requirements_and_equals(fs, {2, 3, 8, 11, 20});
+
+        assert(fs.find(3) != fs.end());
+        assert(fs.find(4) == fs.end());
+
+        assert(fs.count(1) == 0);
+        assert(fs.count(11) == 1);
+        assert(fs.contains(8));
+        assert(!fs.contains(12));
+
+        assert(fs.lower_bound(-1) == fs.begin());
+        assert(fs.lower_bound(3) == fs.find(3));
+        assert(fs.lower_bound(19) == fs.find(20));
+        assert(fs.lower_bound(20) + 1 == fs.end());
+
+        assert(fs.upper_bound(-1) == fs.begin());
+        assert(fs.upper_bound(20) == fs.end());
+        assert(fs.lower_bound(2) + 2 == fs.upper_bound(3));
+        assert(fs.upper_bound(8) == fs.find(11));
+
+        auto [first, last] = fs.equal_range(3);
+        assert(first + 1 == last);
+        tie(first, last) = fs.equal_range(12);
+        assert(first == last);
+    } else {
+        // flat_multiset:
+        assert_all_requirements_and_equals(fs, {2, 3, 3, 8, 11, 11, 11, 20});
+
+        assert(fs.find(3) != fs.end());
+        assert(fs.find(4) == fs.end());
+
+        assert(fs.count(1) == 0);
+        assert(fs.count(11) == 3);
+        assert(fs.contains(8));
+        assert(!fs.contains(12));
+
+        assert(fs.lower_bound(-1) == fs.begin());
+        assert(fs.lower_bound(3) == fs.find(3));
+        assert(fs.lower_bound(19) == fs.find(20));
+        assert(fs.lower_bound(11) + 4 == fs.end());
+
+        assert(fs.upper_bound(-1) == fs.begin());
+        assert(fs.upper_bound(20) == fs.end());
+        assert(fs.lower_bound(3) + 6 == fs.upper_bound(11));
+        assert(fs.upper_bound(11) == fs.find(20));
+
+        auto [first, last] = fs.equal_range(3);
+        assert(first + 2 == last);
+        tie(first, last) = fs.equal_range(12);
+        assert(first == last);
+    }
+}
+
+template <template <class...> class Set>
+void test_set_operations_transparent() {
+    struct shouldnt_convert {
+        int key;
+        /* implicit */ [[noreturn]] operator int() const {
+            abort();
+        }
+    };
+
+    Set<int, key_comparer> fs{0, 3, 5};
+    assert_all_requirements_and_equals(fs, {0, 3, 5});
+
+    assert(fs.find(shouldnt_convert{0}) != fs.end());
+    assert(fs.count(shouldnt_convert{3}) == 1);
+    assert(!fs.contains(shouldnt_convert{1}));
+    assert(fs.lower_bound(shouldnt_convert{-1}) == fs.begin());
+    assert(fs.lower_bound(shouldnt_convert{8}) == fs.end());
+    assert(fs.upper_bound(shouldnt_convert{2}) == fs.find(3));
+    auto [first, last] = fs.equal_range(shouldnt_convert{5});
+    assert(first + 1 == last);
+}
+
+int main() {
+    test_spaceship_operator<flat_set<int>>();
+    test_spaceship_operator<flat_multiset<int>>();
+    test_spaceship_operator<flat_set<int, std::greater<int>>>();
+    test_spaceship_operator<flat_multiset<int, std::greater<int>>>();
+    test_spaceship_operator<flat_set<int, std::less<int>, deque<int>>>();
+    test_spaceship_operator<flat_multiset<int, std::less<int>, deque<int>>>();
+    test_spaceship_operator<flat_set<int, std::greater<int>, deque<int>>>();
+    test_spaceship_operator<flat_multiset<int, std::greater<int>, deque<int>>>();
+
+    test_constructors<vector<int>>();
+    test_constructors<deque<int>>();
+
+    test_always_reversible<flat_set>();
+    test_always_reversible<flat_multiset>();
+
+    test_insert_1<vector<int>>();
+    test_insert_1<deque<int>>();
+    test_insert_2<vector<int>>();
+    test_insert_2<deque<int>>();
+    test_insert_transparent();
+    test_insert_transparent_partially_inconsistent();
+    test_insert_using_invalid_hint();
+    test_insert_upper_bound();
+
+    test_comparer_application();
+    test_non_static_comparer();
+
+    test_extract_1<flat_set>();
+    test_extract_1<flat_multiset>();
+    test_extract_2<flat_set>();
+    test_extract_2<flat_multiset>();
+
+    test_erase_1();
+    test_erase_2();
+    test_invariant_robustness();
+
+    test_erase_if<flat_set<int>>();
+    test_erase_if<flat_multiset<int>>();
+
+    test_observers<flat_set>();
+    test_observers<flat_multiset>();
+
+    test_set_operations<flat_set>();
+    test_set_operations<flat_multiset>();
+    test_set_operations_transparent<flat_set>();
+    test_set_operations_transparent<flat_multiset>();
+}